/*
 * Licensed to the University of California, Berkeley under one or more contributor license
 * agreements. See the NOTICE file distributed with this work for additional information regarding
 * copyright ownership. The ASF licenses this file to You under the Apache License, Version 2.0 (the
 * "License"); you may not use this file except in compliance with the License. You may obtain a
 * copy of the License at
 *
 * http://www.apache.org/licenses/LICENSE-2.0
 *
 * Unless required by applicable law or agreed to in writing, software distributed under the License
 * is distributed on an "AS IS" BASIS, WITHOUT WARRANTIES OR CONDITIONS OF ANY KIND, either express
 * or implied. See the License for the specific language governing permissions and limitations under
 * the License.
 */

package tachyon.client.file;

import java.io.IOException;
import java.net.InetSocketAddress;
import java.util.List;

import javax.annotation.concurrent.ThreadSafe;

import org.apache.thrift.TException;

import tachyon.Constants;
import tachyon.MasterClientBase;
import tachyon.TachyonURI;
import tachyon.client.file.options.CompleteFileOptions;
import tachyon.client.file.options.CreateOptions;
import tachyon.client.file.options.MkdirOptions;
import tachyon.client.file.options.SetAclOptions;
import tachyon.client.file.options.SetStateOptions;
import tachyon.conf.TachyonConf;
import tachyon.exception.ConnectionFailedException;
import tachyon.exception.TachyonException;
import tachyon.thrift.FileBlockInfo;
import tachyon.thrift.FileInfo;
import tachyon.thrift.FileSystemMasterClientService;
import tachyon.thrift.TachyonService;
import tachyon.thrift.TachyonTException;

/**
 * A wrapper for the thrift client to interact with the file system master, used by tachyon clients.
 *
 * Since thrift clients are not thread safe, this class is a wrapper to provide thread safety, and
 * to provide retries.
 */
@ThreadSafe
public final class FileSystemMasterClient extends MasterClientBase {
  private FileSystemMasterClientService.Client mClient = null;

  /**
   * Creates a new file system master client.
   *
   * @param masterAddress the master address
   * @param tachyonConf the Tachyon configuration
   */
  public FileSystemMasterClient(InetSocketAddress masterAddress, TachyonConf tachyonConf) {
    super(masterAddress, tachyonConf);
  }

  @Override
  protected TachyonService.Client getClient() {
    return mClient;
  }

  @Override
  protected String getServiceName() {
    return Constants.FILE_SYSTEM_MASTER_CLIENT_SERVICE_NAME;
  }

  @Override
  protected long getServiceVersion() {
    return Constants.FILE_SYSTEM_MASTER_CLIENT_SERVICE_VERSION;
  }

  @Override
  protected void afterConnect() throws IOException {
    mClient = new FileSystemMasterClientService.Client(mProtocol);
  }

  /**
   * @param path the path
   * @return the file id for the given path, or -1 if the path does not point to a file
   * @throws ConnectionFailedException if network connection failed
   * @throws IOException if an I/O error occurs
   * @throws TachyonException if a Tachyon error occurs
   */
  public synchronized long getFileId(final String path)
      throws IOException, TachyonException {
    return retryRPC(new RpcCallableThrowsTachyonTException<Long>() {
      @Override
      public Long call() throws TachyonTException, TException {
        return mClient.getFileId(path);
      }
    });
  }

  /**
   * @param fileId the file id
   * @return the file info for the given file id
   * @throws IOException if an I/O error occurs
   * @throws TachyonException if a Tachyon error occurs
   */
  public synchronized FileInfo getFileInfo(final long fileId) throws IOException,
      TachyonException {
    return retryRPC(new RpcCallableThrowsTachyonTException<FileInfo>() {
      @Override
      public FileInfo call() throws TachyonTException, TException {
        return mClient.getFileInfo(fileId);
      }
    });
  }

  /**
   * @param fileId the file id
   * @return the list of file information for the given file id
   * @throws IOException if an I/O error occurs
   * @throws TachyonException if a Tachyon error occurs
   */
  public synchronized List<FileInfo> getFileInfoList(final long fileId) throws IOException,
      TachyonException {
    return retryRPC(new RpcCallableThrowsTachyonTException<List<FileInfo>>() {
      @Override
      public List<FileInfo> call() throws TachyonTException, TException {
        return mClient.getFileInfoList(fileId);
      }
    });
  }

  /**
   * @param fileId the file id
   * @param fileBlockIndex the file block index
   * @return the file block information
   * @throws IOException if an I/O error occurs
   * @throws TachyonException if a Tachyon error occurs
   */
  // TODO(calvin): Not sure if this is necessary.
  public synchronized FileBlockInfo getFileBlockInfo(final long fileId, final int fileBlockIndex)
      throws IOException, TachyonException {
    return retryRPC(new RpcCallableThrowsTachyonTException<FileBlockInfo>() {
      @Override
      public FileBlockInfo call() throws TachyonTException, TException {
        return mClient.getFileBlockInfo(fileId, fileBlockIndex);
      }
    });
  }

  /**
   * @param fileId the file id
   * @return the list of file block information for the given file id
   * @throws IOException if an I/O error occurs
   * @throws TachyonException if a Tachyon error occurs
   */
  // TODO(calvin): Not sure if this is necessary.
  public synchronized List<FileBlockInfo> getFileBlockInfoList(final long fileId)
      throws IOException, TachyonException {
    return retryRPC(new RpcCallableThrowsTachyonTException<List<FileBlockInfo>>() {
      @Override
      public List<FileBlockInfo> call() throws TachyonTException, TException {
        return mClient.getFileBlockInfoList(fileId);
      }
    });
  }

  /**
   * @param fileId the file id
   * @return a new block id for the given file id
   * @throws IOException if an I/O error occurs
   * @throws TachyonException if a Tachyon error occurs
   */
  public synchronized long getNewBlockIdForFile(final long fileId)
      throws IOException, TachyonException {
    return retryRPC(new RpcCallableThrowsTachyonTException<Long>() {
      @Override
      public Long call() throws TachyonTException, TException {
        return mClient.getNewBlockIdForFile(fileId);
      }
    });
  }

  /**
   * @return the under file system address
   * @throws ConnectionFailedException if network connection failed
   * @throws IOException if an I/O error occurs
   */
  public synchronized String getUfsAddress() throws IOException, ConnectionFailedException {
    return retryRPC(new RpcCallable<String>() {
      @Override
      public String call() throws TException {
        return mClient.getUfsAddress();
      }
    });
  }

  /**
   * Creates a new file.
   *
   * @param path the file path
   * @param options method options
   * @return the file id
   * @throws IOException if an I/O error occurs
   * @throws TachyonException if a Tachyon error occurs
   */
  public synchronized long create(final String path, final CreateOptions options)
      throws IOException, TachyonException {
    return retryRPC(new RpcCallableThrowsTachyonTException<Long>() {
      @Override
      public Long call() throws TachyonTException, TException {
        return mClient.create(path, options.toThrift());
      }
    });
  }

  /**
   * Marks a file as completed.
   *
   * @param fileId the file id
   * @param options the method options
   * @throws IOException if an I/O error occurs
   * @throws TachyonException if a Tachyon error occurs
   */
  public synchronized void completeFile(final long fileId, final CompleteFileOptions options)
      throws IOException, TachyonException {
    retryRPC(new RpcCallableThrowsTachyonTException<Void>() {
      @Override
      public Void call() throws TachyonTException, TException {
        mClient.completeFile(fileId, options.toThrift());
        return null;
      }
    });
  }

  /**
   * Deletes a file or a directory.
   *
   * @param id the id
   * @param recursive whether to delete the file recursively (when it is a directory)
   * @return whether operation succeeded or not
   * @throws IOException if an I/O error occurs
   * @throws TachyonException if a Tachyon error occurs
   */
  public synchronized boolean delete(final long id, final boolean recursive)
      throws IOException, TachyonException {
    return retryRPC(new RpcCallableThrowsTachyonTException<Boolean>() {
      @Override
      public Boolean call() throws TachyonTException, TException {
        return mClient.remove(id, recursive);
      }
    });
  }

  /**
   * Renames a file or a directory.
   *
   * @param id the id
   * @param dstPath new file path
   * @return whether operation succeeded or not
   * @throws IOException if an I/O error occurs
   * @throws TachyonException if a Tachyon error occurs
   */
  public synchronized boolean rename(final long id, final String dstPath)
      throws IOException, TachyonException {
    return retryRPC(new RpcCallableThrowsTachyonTException<Boolean>() {
      @Override
      public Boolean call() throws TachyonTException, TException {
        return mClient.rename(id, dstPath);
      }
    });
  }

  /**
   * Sets the file state.
   *
   * @param fileId the file id
   * @param options the file state options to be set
   * @throws IOException if an I/O error occurs
   * @throws TachyonException if a Tachyon error occurs
   */
  public synchronized void setState(final long fileId, final SetStateOptions options)
      throws IOException, TachyonException {
    retryRPC(new RpcCallableThrowsTachyonTException<Void>() {
      @Override
      public Void call() throws TachyonTException, TException {
        mClient.setState(fileId, options.toThrift());
        return null;
      }
    });
  }

  /**
   * Creates a new directory.
   *
   * @param path the directory path
   * @param options method options
   * @return whether operation succeeded or not
   * @throws IOException if an I/O error occurs
   * @throws TachyonException if a Tachyon error occurs
   */
  public synchronized boolean mkdir(final String path, final MkdirOptions options)
      throws IOException, TachyonException {
    return retryRPC(new RpcCallableThrowsTachyonTException<Boolean>() {
      @Override
      public Boolean call() throws TachyonTException, TException {
        return mClient.mkdir(path, options.toThrift());
      }
    });
  }

  /**
   * Frees a file.
   *
   * @param fileId the file id
   * @param recursive whether free the file recursively (when it is a directory)
   * @return whether operation succeeded or not
   * @throws IOException if an I/O error occurs
   * @throws TachyonException if a Tachyon error occurs
   */
  public synchronized boolean free(final long fileId, final boolean recursive) throws IOException,
      TachyonException {
    return retryRPC(new RpcCallableThrowsTachyonTException<Boolean>() {
      @Override
      public Boolean call() throws TachyonTException, TException {
        return mClient.free(fileId, recursive);
      }
    });
  }

  /**
   * Loads a file from the under file system.
   *
   * @param path the Tachyon path of the file
   * @param recursive whether parent directories should be loaded if not present yet
   * @return the file id
   * @throws TachyonException if a tachyon error occurs
   * @throws IOException if an I/O error occurs
   */
  public synchronized long loadMetadata(final String path, final boolean recursive)
      throws IOException, TachyonException {
    return retryRPC(new RpcCallableThrowsTachyonTException<Long>() {
      @Override
      public Long call() throws TachyonTException, TException {
        return mClient.loadMetadata(path, recursive);
      }
    });
  }

  /**
   * Mounts the given UFS path under the given Tachyon path.
   *
   * @param tachyonPath the Tachyon path
   * @param ufsPath the UFS path
   * @return true if the given UFS path can be mounted, false otherwise
   * @throws TachyonException if a Tachyon error occurs
   * @throws IOException an I/O error occurs
   */
  public synchronized boolean mount(final TachyonURI tachyonPath, final TachyonURI ufsPath)
      throws TachyonException, IOException {
    return retryRPC(new RpcCallableThrowsTachyonTException<Boolean>() {
      @Override
      public Boolean call() throws TachyonTException, TException {
        return mClient.mount(tachyonPath.toString(), ufsPath.toString());
      }
    });
  }

  /**
<<<<<<< HEAD
   * Schedules the async persistence of the given file.
   *
   * @param fileId the file id
   * @throws TachyonException if a Tachyon error occurs
   * @throws IOException if an I/O error occurs
   */
  public synchronized void scheduleAsyncPersist(final long fileId)
      throws TachyonException, IOException {
    retryRPC(new RpcCallableThrowsTachyonTException<Void>() {
      @Override
      public Void call() throws TachyonTException, TException {
        mClient.scheduleAsyncPersist(fileId);
=======
   * Sets the acl of a path.
   *
   * @param path the path of file or directory
   * @param options the acl option to be set
   * @return true if set successfully, false otherwise
   * @throws TachyonException if a Tachyon error occurs
   * @throws IOException an I/O error occurs
   */
  public synchronized void setAcl(final String path, final SetAclOptions options) throws
      TachyonException, IOException {
    retryRPC(new RpcCallableThrowsTachyonTException<Void>() {
      @Override
      public Void call() throws TachyonTException, TException {
        mClient.setAcl(path, options.toThrift());
>>>>>>> e4b0f059
        return null;
      }
    });
  }

  /**
   * Unmounts the given Tachyon path.
   *
   * @param tachyonPath the Tachyon path
   * @return true if the given Tachyon path can be unmounted, false otherwise
   * @throws TachyonException if a Tachyon error occurs
   * @throws IOException an I/O error occurs
   */
  public synchronized boolean unmount(final TachyonURI tachyonPath)
      throws TachyonException, IOException {
    return retryRPC(new RpcCallableThrowsTachyonTException<Boolean>() {
      @Override
      public Boolean call() throws TachyonTException, TException {
        return mClient.unmount(tachyonPath.toString());
      }
    });
  }
}<|MERGE_RESOLUTION|>--- conflicted
+++ resolved
@@ -366,7 +366,6 @@
   }
 
   /**
-<<<<<<< HEAD
    * Schedules the async persistence of the given file.
    *
    * @param fileId the file id
@@ -379,7 +378,12 @@
       @Override
       public Void call() throws TachyonTException, TException {
         mClient.scheduleAsyncPersist(fileId);
-=======
+        return null;
+      }
+    });
+  }
+
+  /**
    * Sets the acl of a path.
    *
    * @param path the path of file or directory
@@ -394,7 +398,6 @@
       @Override
       public Void call() throws TachyonTException, TException {
         mClient.setAcl(path, options.toThrift());
->>>>>>> e4b0f059
         return null;
       }
     });
