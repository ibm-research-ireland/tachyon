--- conflicted
+++ resolved
@@ -42,11 +42,7 @@
    * The capacity for this pool must be large, since each block written will hold a client until
    * the block is committed at the end of the file completion.
    */
-<<<<<<< HEAD
-  private static final int CAPACITY = 10000;
-=======
   private final ExecutorService mExecutorService;
->>>>>>> 8ea920d9
   private final NetAddress mWorkerNetAddress;
 
   /**
@@ -55,20 +51,16 @@
    * @param workerAddress the worker address
    */
   public BlockWorkerClientPool(NetAddress workerAddress) {
-<<<<<<< HEAD
-    // TODO(calvin): Get the capacity from configuration.
-    super(CAPACITY);
-=======
     super(ClientContext.getConf().getInt(Constants.USER_LOCAL_BLOCK_WORKER_CLIENT_THREADS));
     mExecutorService = Executors.newFixedThreadPool(mMaxCapacity, ThreadFactoryUtils.build(
         "block-worker-heartbeat-%d", true));
->>>>>>> 8ea920d9
     mWorkerNetAddress = workerAddress;
   }
 
   @Override
   public void close() {
     // TODO(calvin): Consider collecting all the clients and shutting them down.
+    mExecutorService.shutdown();
   }
 
   @Override
@@ -86,12 +78,7 @@
   @Override
   protected WorkerClient createNewResource() {
     long clientId = ClientContext.getRandomNonNegativeLong();
-<<<<<<< HEAD
-    return new WorkerClient(mWorkerNetAddress, ClientContext.getExecutorService(),
-        ClientContext.getConf(), clientId, true, new ClientMetrics());
-=======
     return new WorkerClient(mWorkerNetAddress, mExecutorService, ClientContext.getConf(),
         clientId, true, ClientContext.getClientMetrics());
->>>>>>> 8ea920d9
   }
 }