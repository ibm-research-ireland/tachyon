/*
 * Licensed to the University of California, Berkeley under one or more contributor license
 * agreements. See the NOTICE file distributed with this work for additional information regarding
 * copyright ownership. The ASF licenses this file to You under the Apache License, Version 2.0 (the
 * "License"); you may not use this file except in compliance with the License. You may obtain a
 * copy of the License at
 *
 * http://www.apache.org/licenses/LICENSE-2.0
 *
 * Unless required by applicable law or agreed to in writing, software distributed under the License
 * is distributed on an "AS IS" BASIS, WITHOUT WARRANTIES OR CONDITIONS OF ANY KIND, either express
 * or implied. See the License for the specific language governing permissions and limitations under
 * the License.
 */

package tachyon.worker.block;

import java.io.IOException;
import java.util.concurrent.Executors;

import com.google.common.base.Throwables;
import org.slf4j.Logger;
import org.slf4j.LoggerFactory;

import tachyon.Constants;
import tachyon.conf.TachyonConf;
import tachyon.exception.ConnectionFailedException;
import tachyon.heartbeat.HeartbeatContext;
import tachyon.heartbeat.HeartbeatThread;
<<<<<<< HEAD
import tachyon.thrift.NetAddress;
=======
import tachyon.metrics.MetricsSystem;
import tachyon.security.authentication.AuthenticationUtils;
import tachyon.thrift.BlockWorkerClientService;
import tachyon.thrift.WorkerNetAddress;
>>>>>>> 055d3a80
import tachyon.util.CommonUtils;
import tachyon.util.ThreadFactoryUtils;
import tachyon.util.network.NetworkAddressUtils;
import tachyon.util.network.NetworkAddressUtils.ServiceType;
import tachyon.worker.DataServer;
import tachyon.worker.WorkerBase;
import tachyon.worker.WorkerContext;
import tachyon.worker.WorkerIdRegistry;
import tachyon.worker.file.FileSystemMasterClient;

/**
 * The class is responsible for managing all top level components of the Block Worker, including:
 *
 * Servers: {@link BlockWorkerClientServiceHandler} (RPC Server), BlockDataServer (Data Server)
 *
 * Periodic Threads: {@link BlockMasterSync} (Worker to Master continuous communication)
 *
 * Logic: {@link BlockDataManager} (Logic for all block related storage operations)
 */
public final class BlockWorker extends WorkerBase {
  private static final Logger LOG = LoggerFactory.getLogger(Constants.LOGGER_TYPE);

  /** Runnable responsible for heartbeating and registration with master. */
  private BlockMasterSync mBlockMasterSync;
  /** Runnable responsible for fetching pinlist from master. */
  private PinListSync mPinListSync;
  /** Runnable responsible for clean up potential zombie sessions. */
  private SessionCleaner mSessionCleanerThread;
  /** Logic for handling RPC requests. */
  private final BlockWorkerClientServiceHandler mServiceHandler;
  /** Logic for managing block store and under file system store. */
  private final BlockDataManager mBlockDataManager;
  /** Server for data requests and responses. */
  private final DataServer mDataServer;
  /** Client for all block master communication */
  private final BlockMasterClient mBlockMasterClient;
  /** Client for all file system master communication */
  private final FileSystemMasterClient mFileSystemMasterClient;
<<<<<<< HEAD
=======
  /** Net address of this worker */
  private final WorkerNetAddress mWorkerNetAddress;
>>>>>>> 055d3a80
  /** Configuration object */
  private final TachyonConf mTachyonConf;
  /** Space reserver for the block data manager */
  private SpaceReserver mSpaceReserver = null;

  /**
   * @return the block data manager for other worker services
   */
  public BlockDataManager getBlockDataManager() {
    return mBlockDataManager;
  }

  /**
   * @return the worker service handler
   */
  public BlockWorkerClientServiceHandler getWorkerServiceHandler() {
    return mServiceHandler;
  }

  /**
   * @return the worker data service bind host
   */
  public String getDataBindHost() {
    return mDataServer.getBindHost();
  }

  /**
   * @return the worker data service port
   */
  public int getDataLocalPort() {
    return mDataServer.getPort();
  }

  /**
   * Creates a new instance of {@link BlockWorker}.
   *
   * @throws IOException for other exceptions
   */
  public BlockWorker() throws IOException {
    super(Executors.newFixedThreadPool(4,
        ThreadFactoryUtils.build("block-worker-heartbeat-%d", true)));
    mTachyonConf = WorkerContext.getConf();

    // Setup BlockMasterClient
    mBlockMasterClient = new BlockMasterClient(
        NetworkAddressUtils.getConnectAddress(ServiceType.MASTER_RPC, mTachyonConf), mTachyonConf);

    mFileSystemMasterClient = new FileSystemMasterClient(
        NetworkAddressUtils.getConnectAddress(ServiceType.MASTER_RPC, mTachyonConf), mTachyonConf);

    // Set up BlockDataManager
    mBlockDataManager = new BlockDataManager(WorkerContext.getWorkerSource(), mBlockMasterClient,
        mFileSystemMasterClient, new TieredBlockStore());

    // Setup DataServer
    mDataServer = DataServer.Factory.create(
        NetworkAddressUtils.getBindAddress(ServiceType.WORKER_DATA, mTachyonConf),
        mBlockDataManager, mTachyonConf);
    // Reset data server port
    mTachyonConf.set(Constants.WORKER_DATA_PORT, Integer.toString(mDataServer.getPort()));

    // Setup RPC ServerHandler
    mServiceHandler = new BlockWorkerClientServiceHandler(mBlockDataManager);
  }

<<<<<<< HEAD
  /**
   * Runs the block worker. The thread must be called after all services (e.g., web, dataserver)
   * started.
   */
  @Override
  public void start() throws IOException {
    NetAddress workerNetAddress;
    try {
      workerNetAddress = WorkerContext.getWorkerNetAddress();
      WorkerIdRegistry.registerWithBlockMaster(mBlockMasterClient, workerNetAddress);
    } catch (ConnectionFailedException e) {
      LOG.error("Failed to get a worker id from block master", e);
      throw Throwables.propagate(e);
    }
=======
    // Get the worker id
    mWorkerNetAddress = new WorkerNetAddress(
        NetworkAddressUtils.getConnectHost(ServiceType.WORKER_RPC, mTachyonConf), mPort,
        mDataServer.getPort(), webPort);
    WorkerIdRegistry.registerWithBlockMaster(mBlockMasterClient, mWorkerNetAddress);
>>>>>>> 055d3a80

    // Setup BlockMasterSync
    mBlockMasterSync =
        new BlockMasterSync(mBlockDataManager, workerNetAddress, mBlockMasterClient);

    // Setup PinListSyncer
    mPinListSync = new PinListSync(mBlockDataManager, mFileSystemMasterClient);

    // Setup session cleaner
    mSessionCleanerThread = new SessionCleaner(mBlockDataManager);

    // Setup space reserver
    if (mTachyonConf.getBoolean(Constants.WORKER_TIERED_STORE_RESERVER_ENABLED)) {
      mSpaceReserver = new SpaceReserver(mBlockDataManager);
    }

<<<<<<< HEAD
    getExecutorService()
        .submit(new HeartbeatThread(HeartbeatContext.WORKER_BLOCK_SYNC, mBlockMasterSync,
=======
  /**
   * Gets this worker's {@link tachyon.thrift.NetAddress}, which is the worker's hostname, rpc
   * server port, data server port, and web server port.
   *
   * @return the worker's net address
   */
  public WorkerNetAddress getWorkerNetAddress() {
    return mWorkerNetAddress;
  }

  /**
   * Runs the block worker. The thread calling this will be blocked until the thrift server shuts
   * down.
   */
  public void process() {
    getExecutorService().submit(
        new HeartbeatThread(HeartbeatContext.WORKER_BLOCK_SYNC, mBlockMasterSync,
>>>>>>> 055d3a80
            WorkerContext.getConf().getInt(Constants.WORKER_BLOCK_HEARTBEAT_INTERVAL_MS)));

    // Start the pinlist syncer to perform the periodical fetching
    getExecutorService()
        .submit(new HeartbeatThread(HeartbeatContext.WORKER_PIN_LIST_SYNC, mPinListSync,
            WorkerContext.getConf().getInt(Constants.WORKER_BLOCK_HEARTBEAT_INTERVAL_MS)));

    // Start the session cleanup checker to perform the periodical checking
    getExecutorService().submit(mSessionCleanerThread);

    // Start the space reserver
    if (mSpaceReserver != null) {
      getExecutorService().submit(mSpaceReserver);
    }
  }

  /**
   * Stops the block worker. This method should only be called to terminate the worker.
   *
   * @throws IOException if the data server fails to close
   */
  @Override
  public void stop() throws IOException {
    mDataServer.close();

    mSessionCleanerThread.stop();
    mBlockMasterClient.close();
    if (mSpaceReserver != null) {
      mSpaceReserver.stop();
    }
    mFileSystemMasterClient.close();
    // Use shutdownNow because HeartbeatThreads never finish until they are interrupted
    getExecutorService().shutdownNow();

    mBlockDataManager.stop();
    while (!mDataServer.isClosed()) {
      mDataServer.close();
      CommonUtils.sleepMs(100);
    }
  }

}<|MERGE_RESOLUTION|>--- conflicted
+++ resolved
@@ -27,14 +27,7 @@
 import tachyon.exception.ConnectionFailedException;
 import tachyon.heartbeat.HeartbeatContext;
 import tachyon.heartbeat.HeartbeatThread;
-<<<<<<< HEAD
-import tachyon.thrift.NetAddress;
-=======
-import tachyon.metrics.MetricsSystem;
-import tachyon.security.authentication.AuthenticationUtils;
-import tachyon.thrift.BlockWorkerClientService;
 import tachyon.thrift.WorkerNetAddress;
->>>>>>> 055d3a80
 import tachyon.util.CommonUtils;
 import tachyon.util.ThreadFactoryUtils;
 import tachyon.util.network.NetworkAddressUtils;
@@ -73,11 +66,6 @@
   private final BlockMasterClient mBlockMasterClient;
   /** Client for all file system master communication */
   private final FileSystemMasterClient mFileSystemMasterClient;
-<<<<<<< HEAD
-=======
-  /** Net address of this worker */
-  private final WorkerNetAddress mWorkerNetAddress;
->>>>>>> 055d3a80
   /** Configuration object */
   private final TachyonConf mTachyonConf;
   /** Space reserver for the block data manager */
@@ -143,14 +131,13 @@
     mServiceHandler = new BlockWorkerClientServiceHandler(mBlockDataManager);
   }
 
-<<<<<<< HEAD
   /**
    * Runs the block worker. The thread must be called after all services (e.g., web, dataserver)
    * started.
    */
   @Override
   public void start() throws IOException {
-    NetAddress workerNetAddress;
+    WorkerNetAddress workerNetAddress;
     try {
       workerNetAddress = WorkerContext.getWorkerNetAddress();
       WorkerIdRegistry.registerWithBlockMaster(mBlockMasterClient, workerNetAddress);
@@ -158,13 +145,6 @@
       LOG.error("Failed to get a worker id from block master", e);
       throw Throwables.propagate(e);
     }
-=======
-    // Get the worker id
-    mWorkerNetAddress = new WorkerNetAddress(
-        NetworkAddressUtils.getConnectHost(ServiceType.WORKER_RPC, mTachyonConf), mPort,
-        mDataServer.getPort(), webPort);
-    WorkerIdRegistry.registerWithBlockMaster(mBlockMasterClient, mWorkerNetAddress);
->>>>>>> 055d3a80
 
     // Setup BlockMasterSync
     mBlockMasterSync =
@@ -181,28 +161,8 @@
       mSpaceReserver = new SpaceReserver(mBlockDataManager);
     }
 
-<<<<<<< HEAD
     getExecutorService()
         .submit(new HeartbeatThread(HeartbeatContext.WORKER_BLOCK_SYNC, mBlockMasterSync,
-=======
-  /**
-   * Gets this worker's {@link tachyon.thrift.NetAddress}, which is the worker's hostname, rpc
-   * server port, data server port, and web server port.
-   *
-   * @return the worker's net address
-   */
-  public WorkerNetAddress getWorkerNetAddress() {
-    return mWorkerNetAddress;
-  }
-
-  /**
-   * Runs the block worker. The thread calling this will be blocked until the thrift server shuts
-   * down.
-   */
-  public void process() {
-    getExecutorService().submit(
-        new HeartbeatThread(HeartbeatContext.WORKER_BLOCK_SYNC, mBlockMasterSync,
->>>>>>> 055d3a80
             WorkerContext.getConf().getInt(Constants.WORKER_BLOCK_HEARTBEAT_INTERVAL_MS)));
 
     // Start the pinlist syncer to perform the periodical fetching
