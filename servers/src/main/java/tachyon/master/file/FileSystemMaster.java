/*
 * Licensed to the University of California, Berkeley under one or more contributor license
 * agreements. See the NOTICE file distributed with this work for additional information regarding
 * copyright ownership. The ASF licenses this file to You under the Apache License, Version 2.0 (the
 * "License"); you may not use this file except in compliance with the License. You may obtain a
 * copy of the License at
 *
 * http://www.apache.org/licenses/LICENSE-2.0
 *
 * Unless required by applicable law or agreed to in writing, software distributed under the License
 * is distributed on an "AS IS" BASIS, WITHOUT WARRANTIES OR CONDITIONS OF ANY KIND, either express
 * or implied. See the License for the specific language governing permissions and limitations under
 * the License.
 */

package tachyon.master.file;

import java.io.IOException;
import java.util.ArrayList;
import java.util.LinkedList;
import java.util.List;
import java.util.Queue;
import java.util.Set;
import java.util.concurrent.Executors;
import java.util.concurrent.Future;

import org.apache.commons.lang.exception.ExceptionUtils;
import org.apache.thrift.TProcessor;
import org.slf4j.Logger;
import org.slf4j.LoggerFactory;

import com.google.common.base.Preconditions;
import com.google.common.base.Throwables;
import com.google.common.collect.Lists;
import com.google.common.collect.Sets;

import tachyon.Constants;
import tachyon.TachyonURI;
import tachyon.client.file.options.SetStateOptions;
import tachyon.collections.Pair;
import tachyon.collections.PrefixList;
import tachyon.conf.TachyonConf;
import tachyon.exception.BlockInfoException;
import tachyon.exception.DirectoryNotEmptyException;
import tachyon.exception.ExceptionMessage;
import tachyon.exception.FileAlreadyCompletedException;
import tachyon.exception.FileAlreadyExistsException;
import tachyon.exception.FileDoesNotExistException;
import tachyon.exception.InvalidFileSizeException;
import tachyon.exception.InvalidPathException;
import tachyon.exception.PreconditionMessage;
import tachyon.heartbeat.HeartbeatContext;
import tachyon.heartbeat.HeartbeatExecutor;
import tachyon.heartbeat.HeartbeatThread;
import tachyon.master.MasterBase;
import tachyon.master.MasterContext;
import tachyon.master.block.BlockId;
import tachyon.master.block.BlockMaster;
import tachyon.master.file.journal.AddMountPointEntry;
import tachyon.master.file.journal.CompleteFileEntry;
import tachyon.master.file.journal.DeleteFileEntry;
import tachyon.master.file.journal.DeleteMountPointEntry;
import tachyon.master.file.journal.InodeDirectoryIdGeneratorEntry;
import tachyon.master.file.journal.InodeEntry;
import tachyon.master.file.journal.InodeLastModificationTimeEntry;
import tachyon.master.file.journal.PersistDirectoryEntry;
import tachyon.master.file.journal.ReinitializeFileEntry;
import tachyon.master.file.journal.RenameEntry;
import tachyon.master.file.journal.SetStateEntry;
import tachyon.master.file.meta.Inode;
import tachyon.master.file.meta.InodeDirectory;
import tachyon.master.file.meta.InodeDirectoryIdGenerator;
import tachyon.master.file.meta.InodeFile;
import tachyon.master.file.meta.InodeTree;
import tachyon.master.file.meta.MountTable;
import tachyon.master.file.meta.TTLBucket;
import tachyon.master.file.meta.TTLBucketList;
import tachyon.master.file.meta.options.CreatePathOptions;
import tachyon.master.file.options.CompleteFileOptions;
import tachyon.master.file.options.CreateOptions;
import tachyon.master.file.options.MkdirOptions;
import tachyon.master.journal.Journal;
import tachyon.master.journal.JournalEntry;
import tachyon.master.journal.JournalOutputStream;
import tachyon.security.authorization.PermissionStatus;
import tachyon.thrift.BlockInfo;
import tachyon.thrift.BlockLocation;
import tachyon.thrift.FileBlockInfo;
import tachyon.thrift.FileInfo;
import tachyon.thrift.FileSystemMasterService;
import tachyon.thrift.NetAddress;
import tachyon.underfs.UnderFileSystem;
import tachyon.util.IdUtils;
import tachyon.util.ThreadFactoryUtils;
import tachyon.util.io.PathUtils;

/**
 * The master that handles all file system metadata management.
 */
public final class FileSystemMaster extends MasterBase {
  private static final Logger LOG = LoggerFactory.getLogger(Constants.LOGGER_TYPE);

  private final BlockMaster mBlockMaster;
  /** This manages the file system inode structure. This must be journaled. */
  private final InodeTree mInodeTree;
  /** This generates unique directory ids. This must be journaled. */
  private final InodeDirectoryIdGenerator mDirectoryIdGenerator;
  /** This manages the file system mount points. */
  private final MountTable mMountTable;

  private final PrefixList mWhitelist;

  /** The service that tries to check inodefiles with ttl set */
  private Future<?> mTTLCheckerService;

  private final TTLBucketList mTTLBuckets = new TTLBucketList();

  /**
   * @param baseDirectory the base journal directory
   * @return the journal directory for this master
   */
  public static String getJournalDirectory(String baseDirectory) {
    return PathUtils.concatPath(baseDirectory, Constants.FILE_SYSTEM_MASTER_SERVICE_NAME);
  }

  public FileSystemMaster(BlockMaster blockMaster, Journal journal) {
    super(journal,
        Executors.newFixedThreadPool(2, ThreadFactoryUtils.build("file-system-master-%d", true)));
    mBlockMaster = blockMaster;

    mDirectoryIdGenerator = new InodeDirectoryIdGenerator(mBlockMaster);
    mMountTable = new MountTable();
    mInodeTree = new InodeTree(mBlockMaster, mDirectoryIdGenerator, mMountTable);

    // TODO(gene): Handle default config value for whitelist.
    TachyonConf conf = MasterContext.getConf();
    mWhitelist = new PrefixList(conf.getList(Constants.MASTER_WHITELIST, ","));
  }

  @Override
  public TProcessor getProcessor() {
    return new FileSystemMasterService.Processor<FileSystemMasterServiceHandler>(
        new FileSystemMasterServiceHandler(this));
  }

  @Override
  public String getServiceName() {
    return Constants.FILE_SYSTEM_MASTER_SERVICE_NAME;
  }

  @Override
  public void processJournalEntry(JournalEntry entry) throws IOException {
    if (entry instanceof InodeEntry) {
      mInodeTree.addInodeFromJournal((InodeEntry) entry);
    } else if (entry instanceof InodeLastModificationTimeEntry) {
      InodeLastModificationTimeEntry modTimeEntry = (InodeLastModificationTimeEntry) entry;
      try {
        Inode inode = mInodeTree.getInodeById(modTimeEntry.getId());
        inode.setLastModificationTimeMs(modTimeEntry.getLastModificationTimeMs());
      } catch (FileDoesNotExistException e) {
        throw new RuntimeException(e);
      }
    } else if (entry instanceof PersistDirectoryEntry) {
      PersistDirectoryEntry typedEntry = (PersistDirectoryEntry) entry;
      try {
        Inode inode = mInodeTree.getInodeById(typedEntry.getId());
        inode.setPersisted(true);
      } catch (FileDoesNotExistException e) {
        throw new RuntimeException(e);
      }
    } else if (entry instanceof CompleteFileEntry) {
      try {
        completeFileFromEntry((CompleteFileEntry) entry);
      } catch (InvalidPathException e) {
        throw new RuntimeException(e);
      } catch (InvalidFileSizeException e) {
        throw new RuntimeException(e);
      } catch (FileAlreadyCompletedException e) {
        throw new RuntimeException(e);
      }

    } else if (entry instanceof SetStateEntry) {
      try {
        setStateFromEntry((SetStateEntry) entry);
      } catch (FileDoesNotExistException e) {
        throw new RuntimeException(e);
      }
    } else if (entry instanceof DeleteFileEntry) {
      deleteFileFromEntry((DeleteFileEntry) entry);
    } else if (entry instanceof RenameEntry) {
      renameFromEntry((RenameEntry) entry);
    } else if (entry instanceof InodeDirectoryIdGeneratorEntry) {
      mDirectoryIdGenerator.fromJournalEntry((InodeDirectoryIdGeneratorEntry) entry);
    } else if (entry instanceof ReinitializeFileEntry) {
      resetBlockFileFromEntry((ReinitializeFileEntry) entry);
    } else if (entry instanceof AddMountPointEntry) {
      try {
        mountFromEntry((AddMountPointEntry) entry);
      } catch (InvalidPathException e) {
        throw new RuntimeException(e);
      }
    } else if (entry instanceof DeleteMountPointEntry) {
      try {
        unmountFromEntry((DeleteMountPointEntry) entry);
      } catch (InvalidPathException e) {
        throw new RuntimeException(e);
      }
    } else {
      throw new IOException(ExceptionMessage.UNEXPECTED_JOURNAL_ENTRY.getMessage(entry));
    }
  }

  @Override
  public void streamToJournalCheckpoint(JournalOutputStream outputStream) throws IOException {
    mInodeTree.streamToJournalCheckpoint(outputStream);
    outputStream.writeEntry(mDirectoryIdGenerator.toJournalEntry());
  }

  @Override
  public void start(boolean isLeader) throws IOException {
    if (isLeader) {
      // Only initialize root when isLeader because when initializing root, BlockMaster needs to
      // write journal entry, if it is not leader, BlockMaster won't have a writable journal.
      // If it is standby, it should be able to load the inode tree from leader's checkpoint.
      TachyonConf conf = MasterContext.getConf();
      mInodeTree.initializeRoot(PermissionStatus.get(MasterContext.getConf(), false));
      String defaultUFS = conf.get(Constants.UNDERFS_ADDRESS);
      try {
        mMountTable.add(new TachyonURI(MountTable.ROOT), new TachyonURI(defaultUFS));
      } catch (InvalidPathException e) {
        throw new IOException("Failed to mount the default UFS " + defaultUFS);
      }
      mTTLCheckerService = getExecutorService().submit(
          new HeartbeatThread(HeartbeatContext.MASTER_TTL_CHECK, new MasterInodeTTLCheckExecutor(),
              conf.getInt(Constants.MASTER_TTLCHECKER_INTERVAL_MS)));
    }
    super.start(isLeader);
  }

  @Override
  public void stop() throws IOException {
    super.stop();
    if (mTTLCheckerService != null) {
      mTTLCheckerService.cancel(true);
    }
  }

  /**
   * Whether the filesystem contains a directory with the id. Called by internal masters.
   *
   * @param id id of the directory
   * @return true if there is a directory with the id, false otherwise
   */
  public boolean isDirectory(long id) {
    synchronized (mInodeTree) {
      Inode inode;
      try {
        inode = mInodeTree.getInodeById(id);
      } catch (FileDoesNotExistException fne) {
        return false;
      }
      return inode.isDirectory();
    }
  }

  /**
   * Returns the file id for a given path. Called via RPC, as well as internal masters. If the given
   * path does not exist in Tachyon, the method attempts to load it from UFS.
   *
   * @param path the path to get the file id for
   * @return the file id for a given path, or -1 if there is no file at that path
   */
  public long getFileId(TachyonURI path) {
    synchronized (mInodeTree) {
      Inode inode;
      try {
        inode = mInodeTree.getInodeByPath(path);
      } catch (InvalidPathException e) {
        try {
          return loadMetadata(path, true);
        } catch (Exception e2) {
          return IdUtils.INVALID_FILE_ID;
        }
      }
      return inode.getId();
    }
  }

  /**
   * Returns the {@link FileInfo} for a given path. Called via RPC, as well as internal masters.
   *
   * @param fileId the file id to get the {@link FileInfo} for
   * @return the {@link FileInfo} for the given file id
   * @throws FileDoesNotExistException if the file does not exist
   */
  public FileInfo getFileInfo(long fileId) throws FileDoesNotExistException {
    MasterContext.getMasterSource().incGetFileStatusOps();
    // TODO(gene): metrics
    synchronized (mInodeTree) {
      Inode inode = mInodeTree.getInodeById(fileId);
      return getFileInfoInternal(inode);
    }
  }

  private FileInfo getFileInfoInternal(Inode inode) throws FileDoesNotExistException {
    // This function should only be called from within synchronized (mInodeTree) blocks.
    FileInfo fileInfo = inode.generateClientFileInfo(mInodeTree.getPath(inode).toString());
    fileInfo.inMemoryPercentage = getInMemoryPercentage(inode);
    TachyonURI path = mInodeTree.getPath(inode);
    TachyonURI resolvedPath;
    try {
      resolvedPath = mMountTable.resolve(path);
    } catch (InvalidPathException e) {
      throw new FileDoesNotExistException(e.getMessage(), e);
    }
    // Only set the UFS path if the path is nested under a mount point.
    if (!path.equals(resolvedPath)) {
      fileInfo.setUfsPath(resolvedPath.toString());
    }
    return fileInfo;
  }

  /**
   * Returns a list {@link FileInfo} for a given file id. If the given file id is a file, the list
   * only contains a single object. If it is a directory, the resulting list contains all direct
   * children of the directory. Called via RPC, as well as internal masters.
   *
   * @param fileId
   * @return the list of {@link FileInfo}s
   * @throws FileDoesNotExistException
   */
  public List<FileInfo> getFileInfoList(long fileId) throws FileDoesNotExistException {
    synchronized (mInodeTree) {
      Inode inode = mInodeTree.getInodeById(fileId);

      List<FileInfo> ret = new ArrayList<FileInfo>();
      if (inode.isDirectory()) {
        for (Inode child : ((InodeDirectory) inode).getChildren()) {
          ret.add(getFileInfoInternal(child));
        }
      } else {
        ret.add(getFileInfoInternal(inode));
      }
      return ret;
    }
  }

  /**
   * Completes a file. After a file is completed, it cannot be written to. Called via RPC.
   *
   * @param fileId the file id to complete
   * @param options the method options
   * @throws BlockInfoException if a block information exception is encountered
   * @throws FileDoesNotExistException if the file does not exist
   * @throws InvalidPathException if an invalid path is encountered
   * @throws InvalidFileSizeException if an invalid file size is encountered
   * @throws FileAlreadyCompletedException if the file is already completed
   */
  public void completeFile(long fileId, CompleteFileOptions options)
      throws BlockInfoException, FileDoesNotExistException, InvalidPathException,
      InvalidFileSizeException, FileAlreadyCompletedException {
    synchronized (mInodeTree) {
      long opTimeMs = System.currentTimeMillis();
      Inode inode = mInodeTree.getInodeById(fileId);
      if (!inode.isFile()) {
        throw new FileDoesNotExistException(
            ExceptionMessage.FILEID_MUST_BE_FILE.getMessage(fileId));
      }

      InodeFile fileInode = (InodeFile) inode;
      List<Long> blockIdList = fileInode.getBlockIds();
      List<BlockInfo> blockInfoList = mBlockMaster.getBlockInfoList(blockIdList);
      if (!fileInode.isPersisted() && blockInfoList.size() != blockIdList.size()) {
        throw new BlockInfoException("Cannot complete a file without all the blocks committed");
      }

      // Iterate over all file blocks committed to Tachyon, computing the length and verify that all
      // the blocks (except the last one) is the same size as the file block size.
      long inMemoryLength = 0;
      long fileBlockSize = fileInode.getBlockSizeBytes();
      for (int i = 0; i < blockInfoList.size(); i ++) {
        BlockInfo blockInfo = blockInfoList.get(i);
        inMemoryLength += blockInfo.getLength();
        if (i < blockInfoList.size() - 1 && blockInfo.getLength() != fileBlockSize) {
          throw new BlockInfoException(
              "Block index " + i + " has a block size smaller than the file block size ("
                  + fileInode.getBlockSizeBytes() + ")");
        }
      }

      // If the file is persisted, its length is determined by UFS. Otherwise, its length is
      // determined by its memory footprint.
      long length = fileInode.isPersisted() ? options.getUfsLength() : inMemoryLength;

      completeFileInternal(fileInode.getBlockIds(), fileId, length, opTimeMs);
      writeJournalEntry(new CompleteFileEntry(fileInode.getBlockIds(), fileId, length, opTimeMs));
      flushJournal();
    }
  }

  void completeFileInternal(List<Long> blockIds, long fileId, long length, long opTimeMs)
      throws FileDoesNotExistException, InvalidPathException, InvalidFileSizeException,
      FileAlreadyCompletedException {
    // This function should only be called from within synchronized (mInodeTree) blocks.
    InodeFile inode = (InodeFile) mInodeTree.getInodeById(fileId);
    inode.setBlockIds(blockIds);
    inode.setLastModificationTimeMs(opTimeMs);
    inode.complete(length);

    if (inode.isPersisted()) {
      // Commit all the file blocks (without locations) so the metadata for the block exists.
      long currLength = length;
      for (long blockId : inode.getBlockIds()) {
        long blockSize = Math.min(currLength, inode.getBlockSizeBytes());
        mBlockMaster.commitBlockInUFS(blockId, blockSize);
        currLength -= blockSize;
      }
    }
  }

  private void completeFileFromEntry(CompleteFileEntry entry)
      throws InvalidPathException, InvalidFileSizeException, FileAlreadyCompletedException {
    try {
      completeFileInternal(entry.getBlockIds(), entry.getId(), entry.getLength(),
          entry.getOpTimeMs());
    } catch (FileDoesNotExistException fdnee) {
      throw new RuntimeException(fdnee);
    }
  }

  /**
   * Creates a file (not a directory) for a given path. Called via RPC.
   *
   * @param path the file to create
   * @param options method options
   * @return the file id of the create file
   * @throws InvalidPathException
   * @throws FileAlreadyExistsException
   * @throws BlockInfoException
   */
  public long create(TachyonURI path, CreateOptions options)
      throws InvalidPathException, FileAlreadyExistsException, BlockInfoException, IOException {
    MasterContext.getMasterSource().incCreateFileOps();
    synchronized (mInodeTree) {
      InodeTree.CreatePathResult createResult = createInternal(path, options);
      List<Inode> created = createResult.getCreated();

      writeJournalEntry(mDirectoryIdGenerator.toJournalEntry());
      journalCreatePathResult(createResult);
      flushJournal();
      return created.get(created.size() - 1).getId();
    }
  }

  InodeTree.CreatePathResult createInternal(TachyonURI path, CreateOptions options)
      throws InvalidPathException, FileAlreadyExistsException, BlockInfoException, IOException {
    // This function should only be called from within synchronized (mInodeTree) blocks.
    CreatePathOptions createPathOptions = new CreatePathOptions.Builder(MasterContext.getConf())
        .setBlockSizeBytes(options.getBlockSizeBytes()).setDirectory(false)
        .setOperationTimeMs(options.getOperationTimeMs()).setPersisted(options.isPersisted())
        .setRecursive(options.isRecursive()).setTTL(options.getTTL())
        .setPermissionStatus(PermissionStatus.get(MasterContext.getConf(), true)).build();
    InodeTree.CreatePathResult createResult = mInodeTree.createPath(path, createPathOptions);
    // If the create succeeded, the list of created inodes will not be empty.
    List<Inode> created = createResult.getCreated();
    InodeFile inode = (InodeFile) created.get(created.size() - 1);
    if (mWhitelist.inList(path.toString())) {
      inode.setCacheable(true);
    }

    mTTLBuckets.insert(inode);

    MasterContext.getMasterSource().incFilesCreated(created.size());
    return createResult;
  }

  /**
   * Reinitializes the blocks of an existing open file.
   *
   * @param path the path to the file
   * @param blockSizeBytes the new block size
   * @param ttl the ttl
   * @return the file id
   * @throws InvalidPathException if the path is invalid
   */
  public long reinitializeFile(TachyonURI path, long blockSizeBytes, long ttl)
      throws InvalidPathException {
    synchronized (mInodeTree) {
      long id = mInodeTree.reinitializeFile(path, blockSizeBytes, ttl);
      writeJournalEntry(new ReinitializeFileEntry(path.getPath(), blockSizeBytes, ttl));
      flushJournal();
      return id;
    }
  }

  private void resetBlockFileFromEntry(ReinitializeFileEntry entry) {
    try {
      mInodeTree.reinitializeFile(new TachyonURI(entry.getPath()), entry.getBlockSizeBytes(),
          entry.getTTL());
    } catch (InvalidPathException e) {
      throw new RuntimeException(e);
    }
  }

  /**
   * Returns the next block id for a given file id. Called via RPC.
   *
   * @param fileId the file id to get the next block id for
   * @return the next block id for the file
   * @throws FileDoesNotExistException if the file does not exist
   */
  public long getNewBlockIdForFile(long fileId) throws FileDoesNotExistException {
    Inode inode;
    synchronized (mInodeTree) {
      inode = mInodeTree.getInodeById(fileId);
    }
    if (!inode.isFile()) {
      throw new FileDoesNotExistException(ExceptionMessage.FILEID_MUST_BE_FILE.getMessage(fileId));
    }

    return ((InodeFile) inode).getNewBlockId();
  }

  /**
   * Get the total number of files and directories.
   *
   * @return the number of files and directories
   */
  public int getNumberOfFiles() {
    synchronized (mInodeTree) {
      return mInodeTree.getSize();
    }
  }

  /**
   * Get the number of pinned files and directories.
   *
   * @return the number of pinned files and directories
   */
  public int getNumberOfPinnedFiles() {
    synchronized (mInodeTree) {
      return mInodeTree.getPinnedSize();
    }
  }

  /**
   * Deletes a given file id. Called via RPC.
   *
   * @param fileId the file id to delete
   * @param recursive if true, will delete all its children
   * @return true if the file was deleted, false otherwise
   * @throws FileDoesNotExistException if the file does not exist
   * @throws IOException if an I/O error occurs
   * @throws DirectoryNotEmptyException if recursive is false and the file is a nonempty directory
   */
  public boolean deleteFile(long fileId, boolean recursive)
      throws IOException, FileDoesNotExistException, DirectoryNotEmptyException {
    MasterContext.getMasterSource().incDeleteFileOps();
    synchronized (mInodeTree) {
      long opTimeMs = System.currentTimeMillis();
      boolean ret = deleteFileInternal(fileId, recursive, false, opTimeMs);
      writeJournalEntry(new DeleteFileEntry(fileId, recursive, opTimeMs));
      flushJournal();
      return ret;
    }
  }

  private void deleteFileFromEntry(DeleteFileEntry entry) {
    MasterContext.getMasterSource().incDeleteFileOps();
    try {
      deleteFileInternal(entry.getId(), entry.getRecursive(), true, entry.getOpTimeMs());
    } catch (Exception e) {
      throw new RuntimeException(e);
    }
  }

  /**
   * Convenience method for avoiding {@link DirectoryNotEmptyException} when calling
   * {@link #deleteFileInternal(long, boolean, boolean, long)}.
   */
  boolean deleteFileRecursiveInternal(long fileId, boolean replayed, long opTimeMs)
      throws FileDoesNotExistException, IOException {
    try {
      return deleteFileInternal(fileId, true, replayed, opTimeMs);
    } catch (DirectoryNotEmptyException e) {
      throw new IllegalStateException(
          "deleteFileInternal should never throw DirectoryNotEmptyException when recursive is true",
          e);
    }
  }

  /**
   * Implements file deletion.
   *
   * @param fileId the file id
   * @param recursive if the file id identifies a directory, this flag specifies whether the
   *        directory content should be deleted recursively
   * @param replayed whether the operation is a result of replaying the journal
   * @param opTimeMs the time of the operation
   * @return true if the file is successfully deleted
   * @throws FileDoesNotExistException if a non-existent file is encountered
   * @throws IOException if an I/O error is encountered
   * @throws DirectoryNotEmptyException if recursive is false and the file is a nonempty directory
   */
  boolean deleteFileInternal(long fileId, boolean recursive, boolean replayed, long opTimeMs)
      throws FileDoesNotExistException, IOException, DirectoryNotEmptyException {
    // This function should only be called from within synchronized (mInodeTree) blocks.
    //
    // TODO(jiri): A crash after any UFS object is deleted and before the delete operation is
    // journaled will result in an inconsistency between Tachyon and UFS.
    Inode inode = mInodeTree.getInodeById(fileId);
    if (inode == null) {
      return true;
    }
    if (inode.isDirectory() && !recursive && ((InodeDirectory) inode).getNumberOfChildren() > 0) {
      // inode is nonempty, and we don't want to delete a nonempty directory unless recursive is
      // true
      throw new DirectoryNotEmptyException(ExceptionMessage.DELETE_NONEMPTY_DIRECTORY_NONRECURSIVE,
          inode.getName());
    }
    if (mInodeTree.isRootId(inode.getId())) {
      // The root cannot be deleted.
      return false;
    }

    List<Inode> delInodes = new ArrayList<Inode>();
    delInodes.add(inode);
    if (inode.isDirectory()) {
      delInodes.addAll(mInodeTree.getInodeChildrenRecursive((InodeDirectory) inode));
    }

    // We go through each inode, removing it from it's parent set and from mDelInodes. If it's a
    // file, we deal with the checkpoints and blocks as well.
    for (int i = delInodes.size() - 1; i >= 0; i --) {
      Inode delInode = delInodes.get(i);

      // TODO(jiri): What should the Tachyon behavior be when a UFS delete operation fails?
      // Currently, it will result in an inconsistency between Tachyon and UFS.
      if (!replayed && delInode.isPersisted()) {
        // Delete the file in the under file system.
        try {
          String ufsPath = mMountTable.resolve(mInodeTree.getPath(delInode)).toString();
          UnderFileSystem ufs = UnderFileSystem.get(ufsPath, MasterContext.getConf());
          if (!ufs.exists(ufsPath)) {
            LOG.warn("File does not exist the underfs: {}", ufsPath);
          } else if (!ufs.delete(ufsPath, true)) {
            LOG.error("Failed to delete {}", ufsPath);
            return false;
          }
        } catch (InvalidPathException e) {
          LOG.warn(e.getMessage());
        }
      }

      if (delInode.isFile()) {
        // Remove corresponding blocks from workers.
        mBlockMaster.removeBlocks(((InodeFile) delInode).getBlockIds());
      }

      mInodeTree.deleteInode(delInode, opTimeMs);
    }
    MasterContext.getMasterSource().incFilesDeleted(delInodes.size());
    return true;
  }

  /**
   * Returns the {@link FileBlockInfo} for given file and block index. Called via RPC.
   *
   * @param fileId the file id to get the info for
   * @param fileBlockIndex the block index of the file to get the block info for
   * @return the {@link FileBlockInfo} for the file and block index
   * @throws FileDoesNotExistException if the file does not exist
   * @throws BlockInfoException if the block size is invalid
   */
  public FileBlockInfo getFileBlockInfo(long fileId, int fileBlockIndex)
      throws BlockInfoException, FileDoesNotExistException, InvalidPathException {
    synchronized (mInodeTree) {
      Inode inode = mInodeTree.getInodeById(fileId);
      if (inode.isDirectory()) {
        throw new FileDoesNotExistException(
            ExceptionMessage.FILEID_MUST_BE_FILE.getMessage(fileId));
      }
      InodeFile file = (InodeFile) inode;
      List<Long> blockIdList = new ArrayList<Long>(1);
      blockIdList.add(file.getBlockIdByIndex(fileBlockIndex));
      List<BlockInfo> blockInfoList = mBlockMaster.getBlockInfoList(blockIdList);
      if (blockInfoList.size() != 1) {
        throw new BlockInfoException(
            "FileId " + fileId + " BlockIndex " + fileBlockIndex + " is not a valid block.");
      }
      return generateFileBlockInfo(file, blockInfoList.get(0));
    }
  }

  /**
   * Returns all the {@link FileBlockInfo} of the given file. Called via RPC, and internal masters.
   *
   * @param fileId the file id to get the info for
   * @return a list of {@link FileBlockInfo} for all the blocks of the file
   * @throws FileDoesNotExistException if the file does not exist
   */
  public List<FileBlockInfo> getFileBlockInfoList(long fileId)
      throws FileDoesNotExistException, InvalidPathException {
    synchronized (mInodeTree) {
      Inode inode = mInodeTree.getInodeById(fileId);
      if (inode.isDirectory()) {
        throw new FileDoesNotExistException(
            ExceptionMessage.FILEID_MUST_BE_FILE.getMessage(fileId));
      }
      InodeFile file = (InodeFile) inode;
      List<BlockInfo> blockInfoList = mBlockMaster.getBlockInfoList(file.getBlockIds());

      List<FileBlockInfo> ret = new ArrayList<FileBlockInfo>();
      for (BlockInfo blockInfo : blockInfoList) {
        ret.add(generateFileBlockInfo(file, blockInfo));
      }
      return ret;
    }
  }

  /**
   * Returns all the {@link FileBlockInfo} of the given file. Called by web UI.
   *
   * @param path the path to the file
   * @return a list of {@link FileBlockInfo} for all the blocks of the file
   * @throws FileDoesNotExistException if the file does not exist
   * @throws InvalidPathException if the path is invalid
   */
  public List<FileBlockInfo> getFileBlockInfoList(TachyonURI path)
      throws FileDoesNotExistException, InvalidPathException {
    long fileId = getFileId(path);
    return getFileBlockInfoList(fileId);
  }

  /**
   * Generates a {@link FileBlockInfo} object from internal metadata. This adds file information to
   * the block, such as the file offset, and additional UFS locations for the block.
   *
   * @param file the file the block is a part of
   * @param blockInfo the {@link BlockInfo} to generate the {@link FileBlockInfo} from
   * @return a new {@link FileBlockInfo} for the block
   */
  private FileBlockInfo generateFileBlockInfo(InodeFile file, BlockInfo blockInfo)
      throws InvalidPathException {
    // This function should only be called from within synchronized (mInodeTree) blocks.
    FileBlockInfo fileBlockInfo = new FileBlockInfo();
    fileBlockInfo.blockInfo = blockInfo;
    fileBlockInfo.ufsLocations = new ArrayList<NetAddress>();

    // The sequence number part of the block id is the block index.
    fileBlockInfo.offset = file.getBlockSizeBytes() * BlockId.getSequenceNumber(blockInfo.blockId);

    if (fileBlockInfo.blockInfo.locations.isEmpty() && file.isPersisted()) {
      // No tachyon locations, but there is a checkpoint in the under storage system. Add the
      // locations from the under storage system.
      String ufsPath = mMountTable.resolve(mInodeTree.getPath(file)).toString();
      UnderFileSystem ufs = UnderFileSystem.get(ufsPath, MasterContext.getConf());
      List<String> locs;
      try {
        locs = ufs.getFileLocations(ufsPath, fileBlockInfo.offset);
      } catch (IOException e) {
        return fileBlockInfo;
      }
      if (locs != null) {
        for (String loc : locs) {
          String resolvedHost = loc;
          int resolvedPort = -1;
          try {
            String[] ipport = loc.split(":");
            if (ipport.length == 2) {
              resolvedHost = ipport[0];
              resolvedPort = Integer.parseInt(ipport[1]);
            }
          } catch (NumberFormatException nfe) {
            continue;
          }
          // The resolved port is the data transfer port not the rpc port
          fileBlockInfo.ufsLocations.add(new NetAddress(resolvedHost, -1, resolvedPort));
        }
      }
    }
    return fileBlockInfo;
  }

  /**
   * Returns whether the inodeFile is fully in memory or not. The file is fully in memory only if
   * all the blocks of the file are in memory, in other words, the in memory percentage is 100.
   *
   * @return true if the file is fully in memory, false otherwise
   */
  private boolean isFullyInMemory(InodeFile inode) {
    return getInMemoryPercentage(inode) == 100;
  }

  /**
   * Gets absolute paths of all in memory files. Called by the web ui.
   *
   * @return absolute paths of all in memory files
   */
  public List<TachyonURI> getInMemoryFiles() {
    List<TachyonURI> ret = new ArrayList<TachyonURI>();
    Queue<Pair<InodeDirectory, TachyonURI>> nodesQueue =
        new LinkedList<Pair<InodeDirectory, TachyonURI>>();
    synchronized (mInodeTree) {
      // TODO(yupeng): Verify we want to use absolute path.
      nodesQueue.add(new Pair<InodeDirectory, TachyonURI>(mInodeTree.getRoot(),
          new TachyonURI(TachyonURI.SEPARATOR)));
      while (!nodesQueue.isEmpty()) {
        Pair<InodeDirectory, TachyonURI> pair = nodesQueue.poll();
        InodeDirectory directory = pair.getFirst();
        TachyonURI curUri = pair.getSecond();

        Set<Inode> children = directory.getChildren();
        for (Inode inode : children) {
          TachyonURI newUri = curUri.join(inode.getName());
          if (inode.isDirectory()) {
            nodesQueue.add(new Pair<InodeDirectory, TachyonURI>((InodeDirectory) inode, newUri));
          } else if (isFullyInMemory((InodeFile) inode)) {
            ret.add(newUri);
          }
        }
      }
    }
    return ret;
  }

  /**
   * Get the in-memory percentage of an Inode. For a file that has all blocks in memory, it returns
   * 100; for a file that has no block in memory, it returns 0. Returns 0 for a directory.
   *
   * @param inode the inode
   * @return the in memory percentage
   */
  private int getInMemoryPercentage(Inode inode) {
    if (!inode.isFile()) {
      return 0;
    }
    InodeFile inodeFile = (InodeFile) inode;

    long length = inodeFile.getLength();
    if (length == 0) {
      return 100;
    }

    long inMemoryLength = 0;
    for (BlockInfo info : mBlockMaster.getBlockInfoList(inodeFile.getBlockIds())) {
      if (isInTopStorageTier(info)) {
        inMemoryLength += info.getLength();
      }
    }
    return (int) (inMemoryLength * 100 / length);
  }

  /**
   * @return true if the given block is in the top storage level in some worker, false otherwise
   */
  private boolean isInTopStorageTier(BlockInfo blockInfo) {
    for (BlockLocation location : blockInfo.getLocations()) {
      if (mBlockMaster.getGlobalStorageTierAssoc().getOrdinal(location.getTierAlias()) == 0) {
        return true;
      }
    }
    return false;
  }

  /**
   * Creates a directory for a given path. Called via RPC, and internal masters.
   *
   * @param path the path of the directory
   * @param options method options
   * @return an {@link tachyon.master.file.meta.InodeTree.CreatePathResult} representing the
   *         modified inodes and created inodes during path creation
   * @throws InvalidPathException when the path is invalid, please see documentation on
   *         {@link InodeTree#createPath} for more details
   * @throws FileAlreadyExistsException when there is already a file at path
   * @throws IOException
   */
  public InodeTree.CreatePathResult mkdir(TachyonURI path, MkdirOptions options)
      throws InvalidPathException, FileAlreadyExistsException, IOException {
    LOG.debug("mkdir {} ", path);
    // TODO(gene): metrics
    synchronized (mInodeTree) {
      try {
<<<<<<< HEAD
        CreatePathOptions createPathOptions =
            new CreatePathOptions.Builder(MasterContext.getConf()).setDirectory(true)
                .setPersisted(options.isPersisted()).setRecursive(options.isRecursive())
                .setOperationTimeMs(options.getOperationTimeMs())
                .setPermissionStatus(PermissionStatus.get(MasterContext.getConf(), true)).build();
=======
        CreatePathOptions createPathOptions = new CreatePathOptions.Builder(MasterContext.getConf())
            .setAllowExists(options.isAllowExists())
            .setDirectory(true)
            .setPersisted(options.isPersisted())
            .setRecursive(options.isRecursive())
            .setOperationTimeMs(options.getOperationTimeMs())
            .build();
>>>>>>> 0947dc95
        InodeTree.CreatePathResult createResult = mInodeTree.createPath(path, createPathOptions);

        LOG.debug("writing journal entry for mkdir {}", path);
        writeJournalEntry(mDirectoryIdGenerator.toJournalEntry());
        journalCreatePathResult(createResult);
        flushJournal();
        LOG.debug("flushed journal for mkdir {}", path);
        return createResult;
      } catch (BlockInfoException bie) {
        // Since we are creating a directory, the block size is ignored, no such exception should
        // happen.
        Throwables.propagate(bie);
      }
    }
    return null;
  }

  /**
   * Journals the {@link InodeTree.CreatePathResult}. This does not flush the journal.
   * Synchronization is required outside of this method.
   *
   * @param createResult the {@link InodeTree.CreatePathResult} to journal
   */
  private void journalCreatePathResult(InodeTree.CreatePathResult createResult) {
    for (Inode inode : createResult.getModified()) {
      writeJournalEntry(
          new InodeLastModificationTimeEntry(inode.getId(), inode.getLastModificationTimeMs()));
    }
    for (Inode inode : createResult.getCreated()) {
      writeJournalEntry(inode.toJournalEntry());
    }
    for (Inode inode : createResult.getPersisted()) {
      writeJournalEntry(new PersistDirectoryEntry(inode.getId()));
    }
  }

  /**
   * Renames a file to a destination. Called via RPC.
   *
   * @param fileId the source file to rename
   * @param dstPath the destination path to rename the file to
   * @return true if the operation was successful and false otherwise
   * @throws FileDoesNotExistException if a non-existent file is encountered
   * @throws InvalidPathException if an invalid path is encountered
   * @throws IOException if an I/O error occurs
   */
  public boolean rename(long fileId, TachyonURI dstPath)
      throws FileDoesNotExistException, InvalidPathException, IOException {
    MasterContext.getMasterSource().incRenameOps();
    synchronized (mInodeTree) {
      Inode srcInode = mInodeTree.getInodeById(fileId);
      TachyonURI srcPath = mInodeTree.getPath(srcInode);
      // Renaming path to itself is a no-op.
      if (srcPath.equals(dstPath)) {
        return true;
      }
      // Renaming the root is not allowed.
      if (srcPath.isRoot() || dstPath.isRoot()) {
        return false;
      }
      // Renaming across mount points is not allowed.
      String srcMount = mMountTable.getMountPoint(srcPath);
      String dstMount = mMountTable.getMountPoint(dstPath);
      if ((srcMount == null && dstMount != null) || (srcMount != null && dstMount == null)
          || (srcMount != null && dstMount != null && !srcMount.equals(dstMount))) {
        LOG.warn("Renaming {} to {} spans mount points.", srcPath, dstPath);
        return false;
      }
      // Renaming onto a mount point is not allowed.
      if (mMountTable.isMountPoint(dstPath)) {
        return false;
      }
      // Renaming a path to one of its subpaths is not allowed. Check for that, by making sure
      // srcComponents isn't a prefix of dstComponents.
      if (PathUtils.hasPrefix(dstPath.getPath(), srcPath.getPath())) {
        throw new InvalidPathException(
            "Failed to rename: " + srcPath + " is a prefix of " + dstPath);
      }

      TachyonURI dstParentURI = dstPath.getParent();

      // Get the inodes of the src and dst parents.
      Inode srcParentInode = mInodeTree.getInodeById(srcInode.getParentId());
      if (!srcParentInode.isDirectory()) {
        return false;
      }
      Inode dstParentInode = mInodeTree.getInodeByPath(dstParentURI);
      if (!dstParentInode.isDirectory()) {
        return false;
      }

      // Make sure destination path does not exist
      InodeDirectory dstParentDirectory = (InodeDirectory) dstParentInode;
      String[] dstComponents = PathUtils.getPathComponents(dstPath.getPath());
      if (dstParentDirectory.getChild(dstComponents[dstComponents.length - 1]) != null) {
        return false;
      }

      // Now we remove srcInode from it's parent and insert it into dstPath's parent
      long opTimeMs = System.currentTimeMillis();
      if (!renameInternal(fileId, dstPath, false, opTimeMs)) {
        return false;
      }

      writeJournalEntry(new RenameEntry(fileId, dstPath.getPath(), opTimeMs));
      flushJournal();

      LOG.debug("Renamed {} to {}", srcPath, dstPath);
      return true;
    }
  }

  /**
   * Implements renaming.
   *
   * @param fileId the file id of the rename source
   * @param dstPath the path to the rename destionation
   * @param replayed whether the operation is a result of replaying the journal
   * @param opTimeMs the time of the operation
   * @return true if the operation was successful and false otherwise
   * @throws FileDoesNotExistException if a non-existent file is encountered
   * @throws InvalidPathException if an invalid path is encountered
   * @throws IOException if an I/O error is encountered
   */
  boolean renameInternal(long fileId, TachyonURI dstPath, boolean replayed, long opTimeMs)
      throws FileDoesNotExistException, InvalidPathException, IOException {
    // This function should only be called from within synchronized (mInodeTree) blocks.
    Inode srcInode = mInodeTree.getInodeById(fileId);
    TachyonURI srcPath = mInodeTree.getPath(srcInode);
    LOG.debug("Renaming {} to {}", srcPath, dstPath);

    // If the source file is persisted, rename it in the UFS.
    FileInfo fileInfo = getFileInfoInternal(srcInode);
    if (!replayed && fileInfo.isPersisted) {
      String ufsSrcPath = mMountTable.resolve(srcPath).toString();
      String ufsDstPath = mMountTable.resolve(dstPath).toString();
      UnderFileSystem ufs = UnderFileSystem.get(ufsSrcPath, MasterContext.getConf());
      String parentPath = new TachyonURI(ufsDstPath).getParent().toString();
      if (!ufs.exists(parentPath) && !ufs.mkdirs(parentPath, true)) {
        LOG.error("Failed to create {}", parentPath);
        return false;
      }
      if (!ufs.rename(ufsSrcPath, ufsDstPath)) {
        LOG.error("Failed to rename {} to {}", ufsSrcPath, ufsDstPath);
        return false;
      }
    }

    // TODO(jiri): A crash between now and the time the rename operation is journaled will result in
    // an inconsistency between Tachyon and UFS.
    Inode srcParentInode = mInodeTree.getInodeById(srcInode.getParentId());
    TachyonURI dstParentURI = dstPath.getParent();
    Inode dstParentInode = mInodeTree.getInodeByPath(dstParentURI);
    ((InodeDirectory) srcParentInode).removeChild(srcInode);
    srcParentInode.setLastModificationTimeMs(opTimeMs);
    srcInode.setParentId(dstParentInode.getId());
    srcInode.setName(dstPath.getName());
    ((InodeDirectory) dstParentInode).addChild(srcInode);
    dstParentInode.setLastModificationTimeMs(opTimeMs);
    MasterContext.getMasterSource().incFilesRenamed();
    propagatePersisted(srcInode, replayed);

    return true;
  }

  private void renameFromEntry(RenameEntry entry) {
    MasterContext.getMasterSource().incRenameOps();
    try {
      renameInternal(entry.getId(), new TachyonURI(entry.getDestinationPath()), true,
          entry.getOpTimeMs());
    } catch (Exception e) {
      throw new RuntimeException(e);
    }
  }

  /**
   * Propagates the persisted status to all parents of the given inode in the same mount partition.
   *
   * @param inode the inode to start the propagation at
   * @param replayed whether the invocation is a result of replaying the journal
   * @throws FileDoesNotExistException if a non-existent file is encountered
   * @throws InvalidPathException if an invalid path is encountered
   */
  private void propagatePersisted(Inode inode, boolean replayed)
      throws FileDoesNotExistException, InvalidPathException {
    if (!inode.isPersisted()) {
      return;
    }
    Inode handle = inode;
    while (handle.getParentId() != InodeTree.NO_PARENT) {
      handle = mInodeTree.getInodeById(handle.getParentId());
      TachyonURI path = mInodeTree.getPath(handle);
      if (mMountTable.isMountPoint(path)) {
        // Stop propagating the persisted status at mount points.
        break;
      }
      if (handle.isPersisted()) {
        // Stop if a persisted directory is encountered.
        break;
      }
      handle.setPersisted(true);
      if (!replayed) {
        writeJournalEntry(new PersistDirectoryEntry(inode.getId()));
      }
    }
  }

  /**
   * Frees or evicts all of the blocks of the file from tachyon storage. If the given file is a
   * directory, and the 'recursive' flag is enabled, all descendant files will also be freed. Called
   * via RPC.
   *
   * @param fileId the file to free
   * @param recursive if true, and the file is a directory, all descendants will be freed
   * @return true if the file was freed
   * @throws FileDoesNotExistException if the file does not exist
   */
  public boolean free(long fileId, boolean recursive) throws FileDoesNotExistException {
    // TODO(gene): metrics
    synchronized (mInodeTree) {
      Inode inode = mInodeTree.getInodeById(fileId);

      if (inode.isDirectory() && !recursive && ((InodeDirectory) inode).getNumberOfChildren() > 0) {
        // inode is nonempty, and we don't want to free a nonempty directory unless recursive is
        // true
        return false;
      }

      List<Inode> freeInodes = new ArrayList<Inode>();
      freeInodes.add(inode);
      if (inode.isDirectory()) {
        freeInodes.addAll(mInodeTree.getInodeChildrenRecursive((InodeDirectory) inode));
      }

      // We go through each inode.
      for (int i = freeInodes.size() - 1; i >= 0; i --) {
        Inode freeInode = freeInodes.get(i);

        if (freeInode.isFile()) {
          // Remove corresponding blocks from workers.
          mBlockMaster.removeBlocks(((InodeFile) freeInode).getBlockIds());
        }
      }
    }
    return true;
  }

  /**
   * Gets the path of a file with the given id. Called by the internal web ui.
   *
   * @param fileId The id of the file to look up
   * @return the path of the file
   * @throws FileDoesNotExistException raise if the file does not exist
   */
  public TachyonURI getPath(long fileId) throws FileDoesNotExistException {
    synchronized (mInodeTree) {
      return mInodeTree.getPath(mInodeTree.getInodeById(fileId));
    }
  }

  /**
   *
   * @return the set of inode ids which are pinned. Called via RPC
   */
  public Set<Long> getPinIdList() {
    synchronized (mInodeTree) {
      return mInodeTree.getPinIdSet();
    }
  }

  /**
   * @return the ufs address for this master
   */
  public String getUfsAddress() {
    return MasterContext.getConf().get(Constants.UNDERFS_ADDRESS);
  }

  /**
   * @return the white list. Called by the internal web ui
   */
  public List<String> getWhiteList() {
    return mWhitelist.getList();
  }

  /**
   * @return all the files lost on the workers
   */
  public List<Long> getLostFiles() {
    Set<Long> lostFiles = Sets.newHashSet();
    for (long blockId : mBlockMaster.getLostBlocks()) {
      // the file id is the container id of the block id
      long containerId = BlockId.getContainerId(blockId);
      long fileId = IdUtils.createFileId(containerId);
      lostFiles.add(fileId);
    }
    return new ArrayList<Long>(lostFiles);
  }

  public void reportLostFile(long fileId) throws FileDoesNotExistException {
    synchronized (mInodeTree) {
      Inode inode = mInodeTree.getInodeById(fileId);
      if (inode.isDirectory()) {
        LOG.warn("Reported file is a directory {}", inode);
        return;
      }

      List<Long> blockIds = Lists.newArrayList();
      try {
        for (FileBlockInfo fileBlockInfo : getFileBlockInfoList(fileId)) {
          blockIds.add(fileBlockInfo.blockInfo.blockId);
        }
      } catch (InvalidPathException e) {
        LOG.info("Failed to get file info {}", fileId, e);
      }
      mBlockMaster.reportLostBlocks(blockIds);
      LOG.info("Reported file loss of blocks {}. Tachyon will recompute it: {}", blockIds, fileId);
    }
  }

  /**
   * Loads metadata for the object identified by the given path from UFS into Tachyon.
   *
   * @param path the path for which metadata should be loaded
   * @param recursive whether parent directories should be created if they do not already exist
   * @return the file id of the loaded path
   * @throws BlockInfoException if an invalid block size is encountered
   * @throws FileAlreadyExistsException if the object to be loaded already exists
   * @throws FileDoesNotExistException if a parent directory does not exist and recursive is false
   * @throws InvalidPathException if invalid path is encountered
   * @throws InvalidFileSizeException if invalid file size is encountered
   * @throws FileAlreadyCompletedException if the file is already completed
   * @throws IOException if an I/O error occurs
   */
  // TODO(jiri): Make it possible to load UFS objects recursively.
  public long loadMetadata(TachyonURI path, boolean recursive)
      throws BlockInfoException, FileAlreadyExistsException, FileDoesNotExistException,
      InvalidPathException, InvalidFileSizeException, FileAlreadyCompletedException, IOException {
    TachyonURI ufsPath;
    synchronized (mInodeTree) {
      ufsPath = mMountTable.resolve(path);
    }
    UnderFileSystem ufs = UnderFileSystem.get(ufsPath.toString(), MasterContext.getConf());
    try {
      if (!ufs.exists(ufsPath.getPath())) {
        throw new FileDoesNotExistException(ufsPath.getPath());
      }
      if (ufs.isFile(ufsPath.getPath())) {
        long ufsBlockSizeByte = ufs.getBlockSizeByte(ufsPath.toString());
        long ufsLength = ufs.getFileSize(ufsPath.toString());
        // Metadata loaded from UFS has no TTL set.
        CreateOptions createOptions = new CreateOptions.Builder(MasterContext.getConf())
            .setBlockSizeBytes(ufsBlockSizeByte)
            .setRecursive(recursive)
            .setPersisted(true)
            .build();
        long fileId = create(path, createOptions);
        CompleteFileOptions completeOptions =
            new CompleteFileOptions.Builder(MasterContext.getConf()).setUfsLength(ufsLength)
                .build();
        completeFile(fileId, completeOptions);
        return fileId;
      } else {
        MkdirOptions options = new MkdirOptions.Builder(MasterContext.getConf())
            .setRecursive(recursive).setPersisted(true).build();
        InodeTree.CreatePathResult result = mkdir(path, options);
        List<Inode> created = result.getCreated();
        return created.get(created.size() - 1).getId();
      }
    } catch (IOException e) {
      LOG.error(ExceptionUtils.getStackTrace(e));
      throw e;
    }
  }

  public boolean mount(TachyonURI tachyonPath, TachyonURI ufsPath)
      throws FileAlreadyExistsException, FileDoesNotExistException, InvalidPathException,
      IOException {
    synchronized (mInodeTree) {
      MkdirOptions options =
          new MkdirOptions.Builder(MasterContext.getConf()).setPersisted(true).build();
      InodeTree.CreatePathResult createResult = mkdir(tachyonPath, options);
      if (mountInternal(tachyonPath, ufsPath)) {
        writeJournalEntry(new AddMountPointEntry(tachyonPath, ufsPath));
        flushJournal();
        return true;
      }
      // Cleanup created directories in case the mount operation failed.
      long opTimeMs = System.currentTimeMillis();
      deleteFileRecursiveInternal(createResult.getCreated().get(0).getId(), false, opTimeMs);
    }
    return false;
  }

  void mountFromEntry(AddMountPointEntry entry) throws InvalidPathException {
    TachyonURI tachyonURI = entry.getTachyonURI();
    TachyonURI ufsURI = entry.getUfsURI();
    if (!mountInternal(tachyonURI, ufsURI)) {
      LOG.error("Failed to mount {} at {}", ufsURI, tachyonURI);
    }
  }

  boolean mountInternal(TachyonURI tachyonPath, TachyonURI ufsPath) throws InvalidPathException {
    return mMountTable.add(tachyonPath, ufsPath);
  }

  public boolean unmount(TachyonURI tachyonPath)
      throws FileDoesNotExistException, InvalidPathException, IOException {
    synchronized (mInodeTree) {
      if (unmountInternal(tachyonPath)) {
        Inode inode = mInodeTree.getInodeByPath(tachyonPath);
        // Use the internal delete API, setting {@code replayed} to false to prevent the delete
        // operations from being persisted in the UFS.
        long fileId = inode.getId();
        long opTimeMs = System.currentTimeMillis();
        deleteFileRecursiveInternal(fileId, true /* replayed */, opTimeMs);
        writeJournalEntry(new DeleteFileEntry(fileId, true /* recursive */, opTimeMs));
        writeJournalEntry(new DeleteMountPointEntry(tachyonPath));
        flushJournal();
        return true;
      }
    }
    return false;
  }

  void unmountFromEntry(DeleteMountPointEntry entry) throws InvalidPathException {
    TachyonURI tachyonURI = new TachyonURI(entry.getTachyonPath());
    if (!unmountInternal(tachyonURI)) {
      LOG.error("Failed to unmount {}", tachyonURI);
    }
  }

  boolean unmountInternal(TachyonURI tachyonPath) throws InvalidPathException {
    return mMountTable.delete(tachyonPath);
  }

  /**
   * Resets a file. It first free the whole file, and then reinitializes it.
   *
   * @param fileId the id of the file
   * @throws FileDoesNotExistException if the file doesn't exist
   */
  public void resetFile(long fileId) throws FileDoesNotExistException {
    // TODO(yupeng) check the file is not persisted
    synchronized (mInodeTree) {
      // free the file first
      free(fileId, false);
      InodeFile inodeFile = (InodeFile) mInodeTree.getInodeById(fileId);
      inodeFile.reset();
    }
  }

  /**
   * Sets the file state.
   *
   * @param fileId the id of the file
   * @param options state options to be set, see {@link SetStateOptions}
   * @throws FileDoesNotExistException if the file doesn't exist
   */
  public void setState(long fileId, SetStateOptions options) throws FileDoesNotExistException {
    // TODO(gene) Metrics
    synchronized (mInodeTree) {
      long opTimeMs = System.currentTimeMillis();
      setStateInternal(fileId, opTimeMs, options);
      Boolean pinned = options.hasPinned() ? options.getPinned() : null;
      Long ttl = options.hasTTL() ? options.getTTL() : null;
      writeJournalEntry(new SetStateEntry(fileId, opTimeMs, pinned, ttl));
      flushJournal();
    }
  }

  private void setStateInternal(long fileId, long opTimeMs, SetStateOptions options)
      throws FileDoesNotExistException {
    Inode inode = mInodeTree.getInodeById(fileId);
    if (options.hasPinned()) {
      mInodeTree.setPinned(inode, options.getPinned(), opTimeMs);
    }
    if (options.hasTTL()) {
      Preconditions.checkArgument(inode.isFile(), PreconditionMessage.TTL_ONLY_FOR_FILE);
      long ttl = options.getTTL();
      InodeFile file = (InodeFile) inode;
      if (file.getTTL() != ttl) {
        mTTLBuckets.remove(file);
        file.setTTL(ttl);
        mTTLBuckets.insert(file);
      }
    }
  }

  private void setStateFromEntry(SetStateEntry entry) throws FileDoesNotExistException {
    SetStateOptions.Builder builder = new SetStateOptions.Builder();
    if (entry.getPinned() != null) {
      builder.setPinned(entry.getPinned());
    }
    if (entry.getTTL() != null) {
      builder.setTTL(entry.getTTL());
    }
    setStateInternal(entry.getId(), entry.getOperationTimeMs(), builder.build());
  }

  /**
   * This class represents the executor for periodic inode TTL check.
   */
  private final class MasterInodeTTLCheckExecutor implements HeartbeatExecutor {
    @Override
    public void heartbeat() {
      synchronized (mInodeTree) {
        Set<TTLBucket> expiredBuckets = mTTLBuckets.getExpiredBuckets(System.currentTimeMillis());
        for (TTLBucket bucket : expiredBuckets) {
          for (InodeFile file : bucket.getFiles()) {
            if (!file.isDeleted()) {
              // file.isPinned() is deliberately not checked because ttl will have effect no matter
              // whether the file is pinned.
              try {
                deleteFile(file.getId(), false);
              } catch (Exception e) {
                LOG.error("Exception trying to clean up {} for ttl check: {}", file.toString(),
                    e.toString());
              }
            }
          }
        }

        mTTLBuckets.removeBuckets(expiredBuckets);
      }
    }
  }
}<|MERGE_RESOLUTION|>--- conflicted
+++ resolved
@@ -881,21 +881,14 @@
     // TODO(gene): metrics
     synchronized (mInodeTree) {
       try {
-<<<<<<< HEAD
-        CreatePathOptions createPathOptions =
-            new CreatePathOptions.Builder(MasterContext.getConf()).setDirectory(true)
-                .setPersisted(options.isPersisted()).setRecursive(options.isRecursive())
-                .setOperationTimeMs(options.getOperationTimeMs())
-                .setPermissionStatus(PermissionStatus.get(MasterContext.getConf(), true)).build();
-=======
         CreatePathOptions createPathOptions = new CreatePathOptions.Builder(MasterContext.getConf())
             .setAllowExists(options.isAllowExists())
             .setDirectory(true)
             .setPersisted(options.isPersisted())
             .setRecursive(options.isRecursive())
             .setOperationTimeMs(options.getOperationTimeMs())
+            .setPermissionStatus(PermissionStatus.get(MasterContext.getConf(), true))
             .build();
->>>>>>> 0947dc95
         InodeTree.CreatePathResult createResult = mInodeTree.createPath(path, createPathOptions);
 
         LOG.debug("writing journal entry for mkdir {}", path);
