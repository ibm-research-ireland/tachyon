/*
 * Licensed to the University of California, Berkeley under one or more contributor license
 * agreements. See the NOTICE file distributed with this work for additional information regarding
 * copyright ownership. The ASF licenses this file to You under the Apache License, Version 2.0 (the
 * "License"); you may not use this file except in compliance with the License. You may obtain a
 * copy of the License at
 *
 * http://www.apache.org/licenses/LICENSE-2.0
 *
 * Unless required by applicable law or agreed to in writing, software distributed under the License
 * is distributed on an "AS IS" BASIS, WITHOUT WARRANTIES OR CONDITIONS OF ANY KIND, either express
 * or implied. See the License for the specific language governing permissions and limitations under
 * the License.
 */

package tachyon.master.file;

import java.io.IOException;
import java.util.List;
import java.util.Set;

import tachyon.TachyonURI;
import tachyon.exception.TachyonException;
import tachyon.thrift.FileBlockInfo;
import tachyon.thrift.FileInfo;
import tachyon.thrift.FileSystemMasterService;
import tachyon.thrift.TachyonTException;
import tachyon.thrift.ThriftIOException;

public final class FileSystemMasterServiceHandler implements FileSystemMasterService.Iface {
  private final FileSystemMaster mFileSystemMaster;

  public FileSystemMasterServiceHandler(FileSystemMaster fileSystemMaster) {
    mFileSystemMaster = fileSystemMaster;
  }

  @Override
  public Set<Long> workerGetPinIdList() {
    return mFileSystemMaster.getPinIdList();
  }

  // TODO(jiri) Reduce exception handling boilerplate here
  @Override
  public boolean persistFile(long fileId, long length) throws TachyonTException {
    try {
      return mFileSystemMaster.persistFile(fileId, length);
    } catch (TachyonException e) {
      throw e.toTachyonTException();
    }
  }

  @Override
  public long getFileId(String path) {
    return mFileSystemMaster.getFileId(new TachyonURI(path));
  }

  @Override
  public FileInfo getFileInfo(long fileId) throws TachyonTException {
    try {
      return mFileSystemMaster.getFileInfo(fileId);
    } catch (TachyonException e) {
      throw e.toTachyonTException();
    }
  }

  @Override
  public List<FileInfo> getFileInfoList(long fileId) throws TachyonTException {
    try {
      return mFileSystemMaster.getFileInfoList(fileId);
    } catch (TachyonException e) {
      throw e.toTachyonTException();
    }
  }

  @Override
  public FileBlockInfo getFileBlockInfo(long fileId, int fileBlockIndex) throws TachyonTException {
    try {
      return mFileSystemMaster.getFileBlockInfo(fileId, fileBlockIndex);
    } catch (TachyonException e) {
      throw e.toTachyonTException();
    }
  }

  @Override
  public List<FileBlockInfo> getFileBlockInfoList(long fileId) throws TachyonTException {
    try {
      return mFileSystemMaster.getFileBlockInfoList(fileId);
    } catch (TachyonException e) {
      throw e.toTachyonTException();
    }
  }

  @Override
  public long getNewBlockIdForFile(long fileId) throws TachyonTException {
    try {
      return mFileSystemMaster.getNewBlockIdForFile(fileId);
    } catch (TachyonException e) {
      throw e.toTachyonTException();
    }
  }

  @Override
  public String getUfsAddress() {
    return mFileSystemMaster.getUfsAddress();
  }

  // TODO: need to add another create option object for passing ttl
  @Override
  public long create(String path, long blockSizeBytes, boolean recursive, long ttl)
      throws TachyonTException {
    try {
      return mFileSystemMaster.create(new TachyonURI(path), blockSizeBytes, recursive, ttl);
    } catch (TachyonException e) {
      throw e.toTachyonTException();
    }
  }

  @Override
  public void completeFile(long fileId) throws TachyonTException {
    try {
      mFileSystemMaster.completeFile(fileId);
    } catch (TachyonException e) {
      throw e.toTachyonTException();
    }
  }

  @Override
  public boolean deleteFile(long fileId, boolean recursive)
      throws TachyonTException, ThriftIOException {
    try {
      return mFileSystemMaster.deleteFile(fileId, recursive);
    } catch (TachyonException e) {
      throw e.toTachyonTException();
    } catch (IOException e) {
      throw new ThriftIOException(e.getMessage());
    }
  }

  @Override
  public boolean renameFile(long fileId, String dstPath)
      throws TachyonTException, ThriftIOException {
    try {
      return mFileSystemMaster.rename(fileId, new TachyonURI(dstPath));
    } catch (TachyonException e) {
      throw e.toTachyonTException();
    } catch (IOException e) {
      throw new ThriftIOException(e.getMessage());
    }
  }

  @Override
  public void setPinned(long fileId, boolean pinned) throws TachyonTException {
    try {
      mFileSystemMaster.setPinned(fileId, pinned);
    } catch (TachyonException e) {
      throw e.toTachyonTException();
    }
  }

  @Override
  public boolean mkdir(String path, boolean recursive) throws TachyonTException {
    try {
      mFileSystemMaster.mkdir(new TachyonURI(path), recursive);
      return true;
    } catch (TachyonException e) {
      throw e.toTachyonTException();
    }
  }

  @Override
  public boolean free(long fileId, boolean recursive) throws TachyonTException {
    try {
      return mFileSystemMaster.free(fileId, recursive);
    } catch (TachyonException e) {
      throw e.toTachyonTException();
    }
  }

  @Override
<<<<<<< HEAD
  public int createDependency(List<String> parents, List<String> children, String commandPrefix,
      List<ByteBuffer> data, String comment, String framework, String frameworkVersion,
      int dependencyType, long childrenBlockSizeByte) {
    // TODO(gene): Implement lineage.
    return 0;
  }

  @Override
  public DependencyInfo getDependencyInfo(int dependencyId) throws TachyonTException {
    try {
      return mFileSystemMaster.getClientDependencyInfo(dependencyId);
    } catch (TachyonException e) {
      throw e.toTachyonTException();
    }
  }

  @Override
  public void reportLostFile(long fileId) throws TachyonTException, ThriftIOException {
=======
  public void reportLostFile(long fileId) throws TachyonTException {
>>>>>>> 2e967920
    try {
      mFileSystemMaster.reportLostFile(fileId);
    } catch (TachyonException e) {
      throw e.toTachyonTException();
    } catch (IOException e) {
      throw new ThriftIOException(e.getMessage());
    }
  }

  @Override
<<<<<<< HEAD
  public void requestFilesInDependency(int depId) {
    mFileSystemMaster.requestFilesInDependency(depId);
  }

  @Override
  public long loadMetadata(String tachyonPath, boolean recursive)
=======
  public long loadFileInfoFromUfs(String tachyonPath, boolean recursive)
>>>>>>> 2e967920
      throws TachyonTException, ThriftIOException {
    try {
      return mFileSystemMaster.loadMetadata(new TachyonURI(tachyonPath), recursive);
    } catch (TachyonException e) {
      throw e.toTachyonTException();
    } catch (IOException e) {
      throw new ThriftIOException(e.getMessage());
    }
  }

  @Override
  public boolean mount(String tachyonPath, String ufsPath)
      throws TachyonTException, ThriftIOException {
    try {
      return mFileSystemMaster.mount(new TachyonURI(tachyonPath), new TachyonURI(ufsPath));
    } catch (TachyonException e) {
      throw e.toTachyonTException();
    } catch (IOException e) {
      throw new ThriftIOException(e.getMessage());
    }
  }

  @Override
  public boolean unmount(String tachyonPath) throws TachyonTException, ThriftIOException {
    try {
      return mFileSystemMaster.unmount(new TachyonURI(tachyonPath));
    } catch (TachyonException e) {
      throw e.toTachyonTException();
    } catch (IOException e) {
      throw new ThriftIOException(e.getMessage());
    }
  }
}<|MERGE_RESOLUTION|>--- conflicted
+++ resolved
@@ -177,28 +177,7 @@
   }
 
   @Override
-<<<<<<< HEAD
-  public int createDependency(List<String> parents, List<String> children, String commandPrefix,
-      List<ByteBuffer> data, String comment, String framework, String frameworkVersion,
-      int dependencyType, long childrenBlockSizeByte) {
-    // TODO(gene): Implement lineage.
-    return 0;
-  }
-
-  @Override
-  public DependencyInfo getDependencyInfo(int dependencyId) throws TachyonTException {
-    try {
-      return mFileSystemMaster.getClientDependencyInfo(dependencyId);
-    } catch (TachyonException e) {
-      throw e.toTachyonTException();
-    }
-  }
-
-  @Override
   public void reportLostFile(long fileId) throws TachyonTException, ThriftIOException {
-=======
-  public void reportLostFile(long fileId) throws TachyonTException {
->>>>>>> 2e967920
     try {
       mFileSystemMaster.reportLostFile(fileId);
     } catch (TachyonException e) {
@@ -209,16 +188,7 @@
   }
 
   @Override
-<<<<<<< HEAD
-  public void requestFilesInDependency(int depId) {
-    mFileSystemMaster.requestFilesInDependency(depId);
-  }
-
-  @Override
   public long loadMetadata(String tachyonPath, boolean recursive)
-=======
-  public long loadFileInfoFromUfs(String tachyonPath, boolean recursive)
->>>>>>> 2e967920
       throws TachyonTException, ThriftIOException {
     try {
       return mFileSystemMaster.loadMetadata(new TachyonURI(tachyonPath), recursive);
