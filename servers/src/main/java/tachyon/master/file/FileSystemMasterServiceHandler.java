/*
 * Licensed to the University of California, Berkeley under one or more contributor license
 * agreements. See the NOTICE file distributed with this work for additional information regarding
 * copyright ownership. The ASF licenses this file to You under the Apache License, Version 2.0 (the
 * "License"); you may not use this file except in compliance with the License. You may obtain a
 * copy of the License at
 *
 * http://www.apache.org/licenses/LICENSE-2.0
 *
 * Unless required by applicable law or agreed to in writing, software distributed under the License
 * is distributed on an "AS IS" BASIS, WITHOUT WARRANTIES OR CONDITIONS OF ANY KIND, either express
 * or implied. See the License for the specific language governing permissions and limitations under
 * the License.
 */

package tachyon.master.file;

import java.io.IOException;
import java.nio.ByteBuffer;
import java.util.List;
import java.util.Set;

import com.google.common.base.Preconditions;

import tachyon.TachyonURI;
import tachyon.master.MasterContext;
import tachyon.thrift.BlockInfoException;
import tachyon.thrift.DependencyDoesNotExistException;
import tachyon.thrift.DependencyInfo;
import tachyon.thrift.FileAlreadyExistException;
import tachyon.thrift.FileBlockInfo;
import tachyon.thrift.FileDoesNotExistException;
import tachyon.thrift.FileInfo;
import tachyon.thrift.FileSystemMasterService;
import tachyon.thrift.InvalidPathException;
import tachyon.thrift.MountOpts;
import tachyon.thrift.SuspectedFileSizeException;
import tachyon.thrift.TachyonException;
import tachyon.underfs.UnderFileSystem;

public final class FileSystemMasterServiceHandler implements FileSystemMasterService.Iface {
  private final FileSystemMaster mFileSystemMaster;

  public FileSystemMasterServiceHandler(FileSystemMaster fileSystemMaster) {
    mFileSystemMaster = fileSystemMaster;
  }

  @Override
  public Set<Long> workerGetPinIdList() {
    return mFileSystemMaster.getPinIdList();
  }

  @Override
  public List<Integer> workerGetPriorityDependencyList() {
    return mFileSystemMaster.getPriorityDependencyList();
  }

  @Override
  public boolean addCheckpoint(long workerId, long fileId, long length, String checkpointPath)
      throws BlockInfoException, FileDoesNotExistException, SuspectedFileSizeException {
    return mFileSystemMaster.completeFileCheckpoint(workerId, fileId, length, new TachyonURI(
        checkpointPath));
  }

  @Override
  public long getFileId(String path) throws InvalidPathException {
    return mFileSystemMaster.getFileId(new TachyonURI(path));
  }

  @Override
  public FileInfo getFileInfo(long fileId) throws FileDoesNotExistException, InvalidPathException {
    return mFileSystemMaster.getFileInfo(fileId);
  }

  @Override
  public List<FileInfo> getFileInfoList(long fileId) throws FileDoesNotExistException {
    return mFileSystemMaster.getFileInfoList(fileId);
  }

  @Override
  public FileBlockInfo getFileBlockInfo(long fileId, int fileBlockIndex)
      throws FileDoesNotExistException, BlockInfoException {
    return mFileSystemMaster.getFileBlockInfo(fileId, fileBlockIndex);
  }

  @Override
  public List<FileBlockInfo> getFileBlockInfoList(long fileId) throws FileDoesNotExistException {
    return mFileSystemMaster.getFileBlockInfoList(fileId);
  }

  @Override
  public long getNewBlockIdForFile(long fileId) throws FileDoesNotExistException {
    return mFileSystemMaster.getNewBlockIdForFile(fileId);
  }

  @Override
  public String getUfsAddress() {
    return mFileSystemMaster.getUfsAddress();
  }

  @Override
  public long createFile(String path, long blockSizeBytes, boolean recursive)
      throws FileAlreadyExistException, BlockInfoException, InvalidPathException {
    return mFileSystemMaster.createFile(new TachyonURI(path), blockSizeBytes, recursive);
  }

  @Override
<<<<<<< HEAD
  public boolean completeFileCheckpoint(long workerId, long fileId, long length,
      String checkpointPath) throws FileDoesNotExistException, SuspectedFileSizeException,
      BlockInfoException {
    return mFileSystemMaster.completeFileCheckpoint(workerId, fileId, length, new TachyonURI(
        checkpointPath));
=======
  public long loadFileInfoFromUfs(String path, String ufsPath, boolean recursive)
      throws FileAlreadyExistException, BlockInfoException, SuspectedFileSizeException,
      TachyonException, InvalidPathException {
    Preconditions.checkArgument(ufsPath != null && !ufsPath.isEmpty(), "UFSPath is required.");

    UnderFileSystem underfs = UnderFileSystem.get(ufsPath, MasterContext.getConf());
    try {
      long ufsBlockSizeByte = underfs.getBlockSizeByte(ufsPath);
      long fileSizeByte = underfs.getFileSize(ufsPath);
      long fileId = mFileSystemMaster.createFile(new TachyonURI(path), ufsBlockSizeByte, recursive);
      if (fileId != -1) {
        mFileSystemMaster.completeFileCheckpoint(-1, fileId, fileSizeByte, new TachyonURI(ufsPath));
      }
      return fileId;
    } catch (IOException e) {
      throw new TachyonException(e.getMessage());
    } catch (FileDoesNotExistException e) {
      throw new TachyonException(e.getMessage());
    }
>>>>>>> d633a08c
  }

  @Override
  public void completeFile(long fileId) throws FileDoesNotExistException, BlockInfoException {
    mFileSystemMaster.completeFile(fileId);
  }

  @Override
  public boolean deleteFile(long fileId, boolean recursive) throws TachyonException,
      FileDoesNotExistException {
    return mFileSystemMaster.deleteFile(fileId, recursive);
  }

  @Override
  public boolean renameFile(long fileId, String dstPath) throws FileAlreadyExistException,
      FileDoesNotExistException, InvalidPathException, TachyonException  {
    try {
      return mFileSystemMaster.rename(fileId, new TachyonURI(dstPath));
    } catch (IOException e) {
      throw new TachyonException(e.getMessage());
    }
  }

  @Override
  public void setPinned(long fileId, boolean pinned) throws FileDoesNotExistException {
    mFileSystemMaster.setPinned(fileId, pinned);
  }

  @Override
  public boolean createDirectory(String path, boolean recursive) throws FileAlreadyExistException,
      InvalidPathException {
    mFileSystemMaster.mkdirs(new TachyonURI(path), recursive);
    return true;
  }

  @Override
  public boolean free(long fileId, boolean recursive) throws FileDoesNotExistException {
    return mFileSystemMaster.free(fileId, recursive);
  }

  @Override
  public int createDependency(List<String> parents, List<String> children, String commandPrefix,
      List<ByteBuffer> data, String comment, String framework, String frameworkVersion,
      int dependencyType, long childrenBlockSizeByte) throws InvalidPathException,
      FileDoesNotExistException, FileAlreadyExistException, BlockInfoException, TachyonException {
    mFileSystemMaster.createDependency();
    return 0;
  }

  @Override
  public DependencyInfo getDependencyInfo(int dependencyId) throws DependencyDoesNotExistException {
    return mFileSystemMaster.getClientDependencyInfo(dependencyId);
  }

  @Override
  public void reportLostFile(long fileId) throws FileDoesNotExistException {
    mFileSystemMaster.reportLostFile(fileId);
  }

  @Override
  public void requestFilesInDependency(int depId) throws DependencyDoesNotExistException {
    mFileSystemMaster.requestFilesInDependency(depId);
  }

  @Override
  public long loadFileInfoFromUfs(String tachyonPath, boolean recursive) throws TachyonException {
    return mFileSystemMaster.loadFileInfoFromUfs(new TachyonURI(tachyonPath), recursive);
  }

  @Override
  public boolean mount(String tachyonPath, String ufsPath, MountOpts opts) throws TachyonException {
    try {
      return mFileSystemMaster.mount(new TachyonURI(tachyonPath), new TachyonURI(ufsPath));
    } catch (FileAlreadyExistException faee) {
      throw new TachyonException(faee.getMessage());
    } catch (InvalidPathException ipe) {
      throw new TachyonException(ipe.getMessage());
    }
  }

  @Override
  public boolean unmount(String tachyonPath) throws TachyonException {
    try {
      return mFileSystemMaster.unmount(new TachyonURI(tachyonPath));
    } catch (FileDoesNotExistException fdnee) {
      throw new TachyonException(fdnee.getMessage());
    } catch (InvalidPathException ipe) {
      throw new TachyonException(ipe.getMessage());
    }
  }
}<|MERGE_RESOLUTION|>--- conflicted
+++ resolved
@@ -105,36 +105,6 @@
   }
 
   @Override
-<<<<<<< HEAD
-  public boolean completeFileCheckpoint(long workerId, long fileId, long length,
-      String checkpointPath) throws FileDoesNotExistException, SuspectedFileSizeException,
-      BlockInfoException {
-    return mFileSystemMaster.completeFileCheckpoint(workerId, fileId, length, new TachyonURI(
-        checkpointPath));
-=======
-  public long loadFileInfoFromUfs(String path, String ufsPath, boolean recursive)
-      throws FileAlreadyExistException, BlockInfoException, SuspectedFileSizeException,
-      TachyonException, InvalidPathException {
-    Preconditions.checkArgument(ufsPath != null && !ufsPath.isEmpty(), "UFSPath is required.");
-
-    UnderFileSystem underfs = UnderFileSystem.get(ufsPath, MasterContext.getConf());
-    try {
-      long ufsBlockSizeByte = underfs.getBlockSizeByte(ufsPath);
-      long fileSizeByte = underfs.getFileSize(ufsPath);
-      long fileId = mFileSystemMaster.createFile(new TachyonURI(path), ufsBlockSizeByte, recursive);
-      if (fileId != -1) {
-        mFileSystemMaster.completeFileCheckpoint(-1, fileId, fileSizeByte, new TachyonURI(ufsPath));
-      }
-      return fileId;
-    } catch (IOException e) {
-      throw new TachyonException(e.getMessage());
-    } catch (FileDoesNotExistException e) {
-      throw new TachyonException(e.getMessage());
-    }
->>>>>>> d633a08c
-  }
-
-  @Override
   public void completeFile(long fileId) throws FileDoesNotExistException, BlockInfoException {
     mFileSystemMaster.completeFile(fileId);
   }
