--- conflicted
+++ resolved
@@ -16,10 +16,7 @@
 package tachyon.master.next.filesystem.meta;
 
 import java.io.IOException;
-<<<<<<< HEAD
-=======
-import java.util.ArrayList;
->>>>>>> 3fedfad8
+import java.util.HashSet;
 import java.util.HashSet;
 import java.util.LinkedList;
 import java.util.Queue;
@@ -42,21 +39,13 @@
 public final class InodeDirectory extends Inode {
   private static final Logger LOG = LoggerFactory.getLogger(Constants.LOGGER_TYPE);
 
-<<<<<<< HEAD
-  private IndexedSet.FieldIndex mIdIndex = new IndexedSet.FieldIndex<Inode>() {
-=======
   private IndexedSet.FieldIndex<Inode> mIdIndex = new IndexedSet.FieldIndex<Inode>() {
->>>>>>> 3fedfad8
     @Override
     public Object getFieldValue(Inode o) {
       return o.getId();
     }
   };
-<<<<<<< HEAD
-  private IndexedSet.FieldIndex mNameIndex = new IndexedSet.FieldIndex<Inode>() {
-=======
   private IndexedSet.FieldIndex<Inode> mNameIndex = new IndexedSet.FieldIndex<Inode>() {
->>>>>>> 3fedfad8
     @Override
     public Object getFieldValue(Inode o) {
       return o.getName();
@@ -209,7 +198,7 @@
       throws IOException {
     outputStream
         .writeEntry(new InodeDirectoryEntry(getCreationTimeMs(), getId(), getName(), getParentId(),
-            isPinned(), getLastModificationTimeMs(), new ArrayList<Long>(getChildrenIds())));
+            isPinned(), getLastModificationTimeMs(), getChildrenIds()));
 
     // Write sub-directories and sub-files via breadth-first, so that during deserialization, it may
     // be more efficient than depth-first during deserialization due to parent directory's locality.
