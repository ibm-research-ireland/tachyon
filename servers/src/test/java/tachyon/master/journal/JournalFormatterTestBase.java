/*
 * Licensed to the University of California, Berkeley under one or more contributor license
 * agreements. See the NOTICE file distributed with this work for additional information regarding
 * copyright ownership. The ASF licenses this file to You under the Apache License, Version 2.0 (the
 * "License"); you may not use this file except in compliance with the License. You may obtain a
 * copy of the License at
 *
 * http://www.apache.org/licenses/LICENSE-2.0
 *
 * Unless required by applicable law or agreed to in writing, software distributed under the License
 * is distributed on an "AS IS" BASIS, WITHOUT WARRANTIES OR CONDITIONS OF ANY KIND, either express
 * or implied. See the License for the specific language governing permissions and limitations under
 * the License.
 */

package tachyon.master.journal;

import java.io.FileInputStream;
import java.io.FileOutputStream;
import java.io.IOException;
import java.io.InputStream;
import java.io.OutputStream;
import java.nio.ByteBuffer;
import java.util.Arrays;
import java.util.Collections;
import java.util.Map;

import org.junit.After;
import org.junit.Assert;
import org.junit.Before;
import org.junit.Rule;
import org.junit.Test;
import org.junit.rules.TemporaryFolder;

import com.google.common.collect.ContiguousSet;
import com.google.common.collect.DiscreteDomain;
import com.google.common.collect.ImmutableMap;
import com.google.common.collect.Range;

import tachyon.Constants;
import tachyon.TachyonURI;
import tachyon.client.file.TachyonFile;
import tachyon.job.CommandLineJob;
import tachyon.job.Job;
import tachyon.job.JobConf;
import tachyon.master.block.journal.BlockContainerIdGeneratorEntry;
import tachyon.master.block.journal.BlockInfoEntry;
import tachyon.master.file.journal.AddMountPointEntry;
import tachyon.master.file.journal.CompleteFileEntry;
import tachyon.master.file.journal.DeleteFileEntry;
import tachyon.master.file.journal.DeleteMountPointEntry;
import tachyon.master.file.journal.InodeDirectoryEntry;
import tachyon.master.file.journal.InodeDirectoryIdGeneratorEntry;
import tachyon.master.file.journal.InodeFileEntry;
import tachyon.master.file.journal.InodeLastModificationTimeEntry;
import tachyon.master.file.journal.PersistDirectoryEntry;
import tachyon.master.file.journal.ReinitializeFileEntry;
import tachyon.master.file.journal.RenameEntry;
import tachyon.master.file.journal.SetStateEntry;
import tachyon.master.lineage.journal.AsyncCompleteFileEntry;
import tachyon.master.lineage.journal.DeleteLineageEntry;
import tachyon.master.lineage.journal.LineageEntry;
import tachyon.master.lineage.journal.LineageIdGeneratorEntry;
import tachyon.master.lineage.journal.PersistFilesEntry;
import tachyon.master.lineage.journal.PersistFilesRequestEntry;
import tachyon.master.lineage.meta.LineageFile;
import tachyon.master.rawtable.journal.RawTableEntry;
import tachyon.master.rawtable.journal.UpdateMetadataEntry;
import tachyon.util.io.BufferUtils;

/**
 * Base class for testing different {@link JournalFormatter}'s serialization/deserialization
 * correctness of each entry type defined in {@link JournalEntryType}.
 * <p>
 * To test an implementation of {@link JournalFormatter} like {@link JsonJournalFormatter}, extend
 * this class and override method {@link #getFormatter()}.
 * <p>
 * See example usage in {@link JsonJournalFormatterTest}.
 */
public abstract class JournalFormatterTestBase {
  protected static final long TEST_CONTAINER_ID = 2011L;
  protected static final long TEST_BLOCK_ID = 2015L;
  protected static final long TEST_FILE_ID = 1L;
  protected static final long TEST_LINEAGE_ID = 1L;
  protected static final String TEST_FILE_NAME = "journalFormatter.test";
  protected static final long TEST_LENGTH_BYTES = 256L;
  protected static final long TEST_BLOCK_SIZE_BYTES = 256L;
  protected static final long TEST_TABLE_ID = 2L;
  protected static final long TEST_OP_TIME_MS = 1409349750338L;
  protected static final long TEST_SEQUENCE_NUMBER = 1945L;
  protected static final TachyonURI TEST_TACHYON_PATH = new TachyonURI("/test/path");
  protected static final TachyonURI TEST_UFS_PATH = new TachyonURI("hdfs://host:port/test/path");
  protected static final Job TEST_JOB = new CommandLineJob("Command", new JobConf("/test/path"));

  protected JournalFormatter mFormatter = getFormatter();
  protected OutputStream mOs;
  protected InputStream mIs;

  // map that holds test journal entries
  protected Map<JournalEntryType, JournalEntry> mDataSet =
      ImmutableMap.<JournalEntryType, JournalEntry>builder()
      .put(JournalEntryType.BLOCK_CONTAINER_ID_GENERATOR,
          new BlockContainerIdGeneratorEntry(TEST_CONTAINER_ID))
      .put(JournalEntryType.BLOCK_INFO, new BlockInfoEntry(TEST_BLOCK_ID, TEST_LENGTH_BYTES))
      .put(
          JournalEntryType.INODE_FILE,
          new InodeFileEntry(TEST_OP_TIME_MS, TEST_FILE_ID, TEST_FILE_NAME, TEST_FILE_ID, true,
              true, TEST_OP_TIME_MS, TEST_BLOCK_SIZE_BYTES, TEST_LENGTH_BYTES, true, true,
              ContiguousSet.create(Range.closedOpen(TEST_BLOCK_ID, TEST_BLOCK_ID + 10),
                  DiscreteDomain.longs()).asList(), Constants.NO_TTL))
      .put(
          JournalEntryType.INODE_DIRECTORY,
          new InodeDirectoryEntry(TEST_OP_TIME_MS, TEST_FILE_ID, TEST_FILE_NAME, TEST_FILE_ID,
              true, true, TEST_OP_TIME_MS))
      .put(JournalEntryType.INODE_MTIME,
          new InodeLastModificationTimeEntry(TEST_FILE_ID, TEST_OP_TIME_MS))
<<<<<<< HEAD
      .put(JournalEntryType.INODE_PERSISTED, new PersistDirectoryEntry(TEST_FILE_ID, true))
=======
      .put(JournalEntryType.INODE_PERSISTED, new PersistDirectoryEntry(TEST_FILE_ID))
      .put(JournalEntryType.ADD_CHECKPOINT,
          new PersistFileEntry(TEST_FILE_ID, TEST_LENGTH_BYTES, TEST_OP_TIME_MS))
>>>>>>> 1f61dfef
      .put(JournalEntryType.COMPLETE_FILE,
          new CompleteFileEntry(Arrays.asList(1L, 2L, 3L), TEST_FILE_ID, TEST_LENGTH_BYTES,
              TEST_OP_TIME_MS))
      .put(JournalEntryType.DELETE_FILE, new DeleteFileEntry(TEST_FILE_ID, true, TEST_OP_TIME_MS))
      .put(JournalEntryType.RENAME, new RenameEntry(TEST_FILE_ID, TEST_FILE_NAME, TEST_OP_TIME_MS))
      .put(JournalEntryType.INODE_DIRECTORY_ID_GENERATOR,
          new InodeDirectoryIdGeneratorEntry(TEST_CONTAINER_ID, TEST_SEQUENCE_NUMBER))
      .put(JournalEntryType.ADD_MOUNTPOINT,
          new AddMountPointEntry(TEST_TACHYON_PATH, TEST_UFS_PATH))
      .put(JournalEntryType.DELETE_MOUNTPOINT, new DeleteMountPointEntry(TEST_TACHYON_PATH))
      .put(JournalEntryType.RAW_TABLE,
          new RawTableEntry(TEST_BLOCK_ID, 100, BufferUtils.getIncreasingByteBuffer(10)))
      .put(JournalEntryType.UPDATE_METADATA,
          new UpdateMetadataEntry(TEST_BLOCK_ID, ByteBuffer.wrap(new byte[10])))
      .put(JournalEntryType.REINITIALIZE_FILE,
          new ReinitializeFileEntry(TEST_FILE_NAME, TEST_BLOCK_SIZE_BYTES, TEST_OP_TIME_MS))
      .put(JournalEntryType.ASYNC_COMPLETE_FILE, new AsyncCompleteFileEntry(TEST_FILE_ID))
      .put(JournalEntryType.DELETE_LINEAGE, new DeleteLineageEntry(TEST_LINEAGE_ID, false))
      .put(JournalEntryType.LINEAGE,
          new LineageEntry(TEST_LINEAGE_ID, Collections.<TachyonFile>emptyList(),
              Collections.<LineageFile>emptyList(), TEST_JOB, TEST_OP_TIME_MS))
      .put(JournalEntryType.LINEAGE_ID_GENERATOR, new LineageIdGeneratorEntry(TEST_LINEAGE_ID))
      .put(JournalEntryType.PERSIST_FILES, new PersistFilesEntry(Arrays.asList(1L, 2L)))
      .put(JournalEntryType.PERSIST_FILES_REQUEST,
          new PersistFilesRequestEntry(Arrays.asList(1L, 2L)))
      .put(JournalEntryType.SET_STATE, new SetStateEntry(TEST_FILE_ID, TEST_OP_TIME_MS, true, null))
      .build();

  /**
   * Returns the implementation of {@link JournalFormatter} that wants to be tested.
   */
  protected abstract JournalFormatter getFormatter();

  @Rule
  public TemporaryFolder mTestFolder = new TemporaryFolder();

  @Before
  public void before() throws Exception {
    String path = mTestFolder.newFile().getAbsolutePath();
    mOs = new FileOutputStream(path);
    mIs = new FileInputStream(path);
  }

  @After
  public final void after() throws Exception {
    mOs.close();
    mIs.close();
  }

  protected void write(JournalEntry entry) throws IOException {
    mFormatter.serialize(new SerializableJournalEntry(TEST_SEQUENCE_NUMBER, entry), mOs);
  }

  protected JournalEntry read() throws IOException {
    JournalInputStream jis = mFormatter.deserialize(mIs);
    JournalEntry entry = jis.getNextEntry();
    Assert.assertEquals(TEST_SEQUENCE_NUMBER, jis.getLatestSequenceNumber());
    return entry;
  }

  protected void assertSameEntry(JournalEntry entry1, JournalEntry entry2) {
    Assert.assertEquals(entry1, entry2);
  }

  protected void entryTest(JournalEntry entry) throws IOException {
    write(entry);
    JournalEntry readEntry = read();
    assertSameEntry(entry, readEntry);
  }

  // check if every entry is covered by this test
  @Test
  public void checkEntriesNumberTest() {
    Assert.assertEquals(JournalEntryType.values().length, mDataSet.size());
  }

  @Test
  public void entriesTest() throws IOException {
    for (Map.Entry<JournalEntryType, JournalEntry> entry : mDataSet.entrySet()) {
      entryTest(entry.getValue());
    }
  }

}<|MERGE_RESOLUTION|>--- conflicted
+++ resolved
@@ -114,13 +114,7 @@
               true, true, TEST_OP_TIME_MS))
       .put(JournalEntryType.INODE_MTIME,
           new InodeLastModificationTimeEntry(TEST_FILE_ID, TEST_OP_TIME_MS))
-<<<<<<< HEAD
-      .put(JournalEntryType.INODE_PERSISTED, new PersistDirectoryEntry(TEST_FILE_ID, true))
-=======
       .put(JournalEntryType.INODE_PERSISTED, new PersistDirectoryEntry(TEST_FILE_ID))
-      .put(JournalEntryType.ADD_CHECKPOINT,
-          new PersistFileEntry(TEST_FILE_ID, TEST_LENGTH_BYTES, TEST_OP_TIME_MS))
->>>>>>> 1f61dfef
       .put(JournalEntryType.COMPLETE_FILE,
           new CompleteFileEntry(Arrays.asList(1L, 2L, 3L), TEST_FILE_ID, TEST_LENGTH_BYTES,
               TEST_OP_TIME_MS))
