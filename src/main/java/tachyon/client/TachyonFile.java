--- conflicted
+++ resolved
@@ -289,18 +289,6 @@
 
     return recvMsg.getReadOnlyData();
   }
-<<<<<<< HEAD
-  
-  public boolean isInMemory() {
-    // TODO Make this query the master.
-    return CLIENT_FILE_INFO.isInMemory();
-  }
-
-  public boolean isReady() {
-    return CLIENT_FILE_INFO.isReady();
-  }
-=======
->>>>>>> 02a3b88a
 
   @Override
   public int hashCode() {
