/*
 * Licensed to the Apache Software Foundation (ASF) under one or more
 * contributor license agreements.  See the NOTICE file distributed with
 * this work for additional information regarding copyright ownership.
 * The ASF licenses this file to You under the Apache License, Version 2.0
 * (the "License"); you may not use this file except in compliance with
 * the License.  You may obtain a copy of the License at
 *
 *    http://www.apache.org/licenses/LICENSE-2.0
 *
 * Unless required by applicable law or agreed to in writing, software
 * distributed under the License is distributed on an "AS IS" BASIS,
 * WITHOUT WARRANTIES OR CONDITIONS OF ANY KIND, either express or implied.
 * See the License for the specific language governing permissions and
 * limitations under the License.
 */
package tachyon;

import java.io.DataInputStream;
import java.io.DataOutputStream;
import java.io.EOFException;
import java.io.IOException;
import java.io.OutputStream;
import java.nio.ByteBuffer;

import org.apache.log4j.Logger;
import org.apache.hadoop.fs.FSDataOutputStream;

import tachyon.io.Utils;
import tachyon.thrift.BlockInfoException;
import tachyon.thrift.FileAlreadyExistException;
import tachyon.thrift.FileDoesNotExistException;
import tachyon.thrift.InvalidPathException;
import tachyon.thrift.SuspectedFileSizeException;
import tachyon.thrift.TableDoesNotExistException;
import tachyon.thrift.TachyonException;

/**
 * Master operation journal.
 */
public class EditLog {
  static final byte OP_INVALID = -1;
  static final byte OP_ADD_CHECKPOINT = 0;
  static final byte OP_ADD_BLOCK = 1;
  static final byte OP_CREATE_FILE = 2;
  static final byte OP_DELETE = 3;
  static final byte OP_RENAME = 4;
  static final byte OP_UNPIN_FILE = 5;
  static final byte OP_UPDATE_RAW_TABLE_METADATA = 6;
  static final byte OP_COMPLETE_FILE = 7;

  private final static Logger LOG = Logger.getLogger(Constants.LOGGER_TYPE);

  // When a master is replaying an edit log, make the current edit log as an
  // INACTIVE one.
  private final boolean INACTIVE;
<<<<<<< HEAD
  private final String PATH;
  private DataOutputStream DOS;
  private OutputStream OS;
  private static boolean mBackUpCurrentLog = false;
  private static long mCurrentTId = 0;
=======
  private final UnderFileSystem UFS;
  private final DataOutputStream DOS;
  private final OutputStream OS;
>>>>>>> bb86faf6

  // Starting from 1.
  private long mFlushedTransactionId = 0;
  private long mTransactionId = 0;
  private int mCurrentLogNum = 0;

  /**
   * Load edit log.
   *
   * @param info
   *          The Master Info.
   * @return The last transaction id.
   * @throws IOException
   */
  public static long load(MasterInfo info, String path, int currentLogNum) throws IOException {
    UnderFileSystem ufs = UnderFileSystem.get(path);
    if (!ufs.exists(path)) {
      LOG.info("Edit Log " + path + " does not exist.");
      return 0;
    }
    LOG.info("currentLogNum passed in was " + currentLogNum);
    int completedLogs = currentLogNum;
    int numFiles = 1;
    String completedPath = path.substring(0, path.lastIndexOf("/"))
        + "/completed";
    if (!ufs.exists(completedPath)) {
      LOG.info("No completed edit logs to be parsed");
    } else {
      while (ufs.exists(completedPath + "/" + (completedLogs ++) + ".editLog")) {
        numFiles ++;
      }
    }
    if (numFiles == 1) {
      mBackUpCurrentLog = true;
    }
    String editLogs[] = new String[numFiles];
    for (int i = 0; i < numFiles; i ++) {
      if (i != numFiles - 1) {
        editLogs[i] = completedPath + "/" + (i + currentLogNum) + ".editLog";
      } else {
        editLogs[i] = path;
      }
    }

    for (String currentPath : editLogs) {
      LOG.info("Loading Edit Log " + currentPath);
      loadSingleLog(info, currentPath);
    }

    return mCurrentTId;
  }

  public static void loadSingleLog(MasterInfo info, String path) throws IOException {
    UnderFileSystem ufs = UnderFileSystem.get(path);

    DataInputStream is = new DataInputStream(ufs.open(path));
    while (true) {
      byte op;
      long tId;
      try {
        tId = is.readLong();
      } catch (EOFException e) {
        break;
      }

      mCurrentTId = tId;
      op = is.readByte();
      try {
        switch (op) {
        case OP_ADD_CHECKPOINT: {
          info.addCheckpoint(-1, is.readInt(), is.readLong(),
              Utils.readString(is));
          break;
        }
        case OP_ADD_BLOCK: {
          info.opAddBlock(is.readInt(), is.readInt(), is.readLong());
          break;
        }
        case OP_CREATE_FILE: {
          info._createFile(is.readBoolean(), Utils.readString(is),
              is.readBoolean(), is.readInt(), Utils.readByteBuffer(is),
              is.readLong(), is.readLong());
          break;
        }
        case OP_DELETE: {
          info.delete(is.readInt(), is.readBoolean());
          break;
        }
        case OP_RENAME: {
          info.rename(is.readInt(), Utils.readString(is));
          break;
        }
        case OP_UNPIN_FILE: {
          info.unpinFile(is.readInt());
          break;
        }
        case OP_UPDATE_RAW_TABLE_METADATA: {
          info.updateRawTableMetadata(is.readInt(), Utils.readByteBuffer(is));
          break;
        }
        case OP_COMPLETE_FILE: {
          info.completeFile(is.readInt());
          break;
        }
        default:
          throw new IOException("Invalid op type " + op);
        }
      } catch (SuspectedFileSizeException | BlockInfoException | FileDoesNotExistException |
          FileAlreadyExistException | InvalidPathException | TachyonException |
          TableDoesNotExistException e) {
        throw new IOException(e);
      }
    }

    is.close();
<<<<<<< HEAD
  }

  public static boolean getIsBackUpCurrentLog() {
    return mBackUpCurrentLog;
=======
    ufs.close();
    return transactionId;
>>>>>>> bb86faf6
  }

  public EditLog(String path, boolean inactive, long transactionId) throws IOException {
    INACTIVE = inactive;

    if (!INACTIVE) {
      LOG.info("Creating edit log file " + path);
<<<<<<< HEAD
      PATH = path;
      UnderFileSystem ufs = UnderFileSystem.get(path);
      if (mBackUpCurrentLog) {
        String folder = path.substring(0, path.lastIndexOf("/")) + "/completed";
        LOG.info("Backing up current log since image is not updated.");
        ufs.mkdirs(folder, true);
        ufs.rename(path, folder + "/" + (mCurrentLogNum ++) + ".editLog");
        LOG.info("Renaming " + path + " to " + folder + "/" + (mCurrentLogNum ++) +
            ".editLog");
        mBackUpCurrentLog = false;
      }
      OS = ufs.create(path);
=======
      UFS = UnderFileSystem.get(path);
      OS = UFS.create(path);
>>>>>>> bb86faf6
      DOS = new DataOutputStream(OS);
      LOG.info("Created file " + path);
      mFlushedTransactionId = transactionId;
      mTransactionId = transactionId;
    } else {
<<<<<<< HEAD
      PATH = null;
=======
      UFS = null;
>>>>>>> bb86faf6
      OS = null;
      DOS = null;
    }
  }

  public static void deleteCompletedLogs(String path) {
    UnderFileSystem ufs = UnderFileSystem.get(path);
    String folder = path.substring(0, path.lastIndexOf("/")) + "/completed";
    try {
      if (ufs.exists(folder)) {
        LOG.info("Deleting folder " + folder);
        ufs.delete(folder, true);
      }
    } catch (IOException e) {
      CommonUtils.runtimeException(e);
    }
  }

  public void rotateEditLog(String path) {
    if (INACTIVE) {
      return;
    }
    close();
    LOG.info("Edit log max size reached, rotating edit log");
    UnderFileSystem ufs = UnderFileSystem.get(path);
    String pathPrefix = path.substring(0, path.lastIndexOf("/")) + "/completed";
    try {
      if (!ufs.exists(pathPrefix)) {
        ufs.mkdirs(pathPrefix, true);
      }
      String newPath = pathPrefix + "/" + (mCurrentLogNum ++) + ".editLog";
      ufs.rename(path, newPath);
      LOG.info("Renamed " + path + " to " + newPath);
      OS = ufs.create(path);
      DOS = new DataOutputStream(OS);
      LOG.info("Created new log file " + path);
    } catch (IOException e) {
      CommonUtils.runtimeException(e);
    }
  }

  public synchronized void addCheckpoint(int fileId, long length,
      String checkpointPath) {
    if (INACTIVE) {
      return;
    }

    try {
      DOS.writeLong(++ mTransactionId);
      DOS.writeByte(OP_ADD_CHECKPOINT);
      DOS.writeInt(fileId);
      DOS.writeLong(length);
      Utils.writeString(checkpointPath, DOS);
    } catch (IOException e) {
      CommonUtils.runtimeException(e);
    }
  }

  public synchronized void addBlock(int fileId, int blockIndex, long blockLength) {
    if (INACTIVE) {
      return;
    }

    try {
      DOS.writeLong(++ mTransactionId);
      DOS.writeByte(OP_ADD_BLOCK);
      DOS.writeInt(fileId);
      DOS.writeInt(blockIndex);
      DOS.writeLong(blockLength);
    } catch (IOException e) {
      CommonUtils.runtimeException(e);
    }
  }

  public synchronized void createFile(boolean recursive, String path,
      boolean directory, int columns, ByteBuffer metadata, long blockSizeByte,
      long creationTimeMs) {
    if (INACTIVE) {
      return;
    }

    try {
      DOS.writeLong(++ mTransactionId);
      DOS.writeByte(OP_CREATE_FILE);
      DOS.writeBoolean(recursive);
      Utils.writeString(path, DOS);
      DOS.writeBoolean(directory);
      DOS.writeInt(columns);
      Utils.writeByteBuffer(metadata, DOS);
      DOS.writeLong(blockSizeByte);
      DOS.writeLong(creationTimeMs);
    } catch (IOException e) {
      CommonUtils.runtimeException(e);
    }
  }

  public synchronized void delete(int fileId, boolean recursive) {
    if (INACTIVE) {
      return;
    }

    try {
      DOS.writeLong(++ mTransactionId);
      DOS.writeByte(OP_DELETE);
      DOS.writeInt(fileId);
      DOS.writeBoolean(recursive);
    } catch (IOException e) {
      CommonUtils.runtimeException(e);
    }
  }

  public synchronized void rename(int fileId, String dstPath) {
    if (INACTIVE) {
      return;
    }

    try {
      DOS.writeLong(++ mTransactionId);
      DOS.writeByte(OP_RENAME);
      DOS.writeInt(fileId);
      Utils.writeString(dstPath, DOS);
    } catch (IOException e) {
      CommonUtils.runtimeException(e);
    }
  }

  public synchronized void unpinFile(int fileId) {
    if (INACTIVE) {
      return;
    }

    try {
      DOS.writeLong(++ mTransactionId);
      DOS.writeByte(OP_UNPIN_FILE);
      DOS.writeInt(fileId);
    } catch (IOException e) {
      CommonUtils.runtimeException(e);
    }
  }

  public synchronized void updateRawTableMetadata(int tableId,
      ByteBuffer metadata) {
    if (INACTIVE) {
      return;
    }

    try {
      DOS.writeLong(++ mTransactionId);
      DOS.writeByte(OP_UPDATE_RAW_TABLE_METADATA);
      DOS.writeInt(tableId);
      Utils.writeByteBuffer(metadata, DOS);
    } catch (IOException e) {
      CommonUtils.runtimeException(e);
    }
  }

  public synchronized void completeFile(int fileId) {
    if (INACTIVE) {
      return;
    }

    try {
      DOS.writeLong(++ mTransactionId);
      DOS.writeByte(OP_COMPLETE_FILE);
      DOS.writeInt(fileId);
    } catch (IOException e) {
      CommonUtils.runtimeException(e);
    }
  }

  /**
   * Get the current TransactionId and FlushedTransactionId
   *
   * @return (TransactionId, FlushedTransactionId)
   */
  public synchronized Pair<Long, Long> getTransactionIds() {
    return new Pair<Long, Long>(mTransactionId, mFlushedTransactionId);
  }

  /**
   * Flush the log onto the storage.
   */
  public synchronized void flush() {
    if (INACTIVE) {
      return;
    }

    try {
      DOS.flush();
      if (OS instanceof FSDataOutputStream) {
        ((FSDataOutputStream) OS).sync();
      }
      if (DOS.size() > Constants.MB) {
        rotateEditLog(PATH);
      }
    } catch (IOException e) {
      CommonUtils.runtimeException(e);
    }

    mFlushedTransactionId = mTransactionId;
  }

  /**
   * Close the log.
   */
  public synchronized void close() {
    if (INACTIVE) {
      return;
    }
    try {
      DOS.close();
      OS.close();
      UFS.close();
    } catch (IOException e) {
      CommonUtils.runtimeException(e);
    }
  }
}<|MERGE_RESOLUTION|>--- conflicted
+++ resolved
@@ -51,20 +51,15 @@
 
   private final static Logger LOG = Logger.getLogger(Constants.LOGGER_TYPE);
 
-  // When a master is replaying an edit log, make the current edit log as an
-  // INACTIVE one.
+  // When a master is replaying an edit log, make the current edit log as an INACTIVE one.
   private final boolean INACTIVE;
-<<<<<<< HEAD
   private final String PATH;
+  private UnderFileSystem UFS;
   private DataOutputStream DOS;
   private OutputStream OS;
+
   private static boolean mBackUpCurrentLog = false;
   private static long mCurrentTId = 0;
-=======
-  private final UnderFileSystem UFS;
-  private final DataOutputStream DOS;
-  private final OutputStream OS;
->>>>>>> bb86faf6
 
   // Starting from 1.
   private long mFlushedTransactionId = 0;
@@ -113,7 +108,7 @@
       LOG.info("Loading Edit Log " + currentPath);
       loadSingleLog(info, currentPath);
     }
-
+    ufs.close();
     return mCurrentTId;
   }
 
@@ -180,15 +175,11 @@
     }
 
     is.close();
-<<<<<<< HEAD
+    ufs.close();
   }
 
   public static boolean getIsBackUpCurrentLog() {
     return mBackUpCurrentLog;
-=======
-    ufs.close();
-    return transactionId;
->>>>>>> bb86faf6
   }
 
   public EditLog(String path, boolean inactive, long transactionId) throws IOException {
@@ -196,33 +187,25 @@
 
     if (!INACTIVE) {
       LOG.info("Creating edit log file " + path);
-<<<<<<< HEAD
       PATH = path;
-      UnderFileSystem ufs = UnderFileSystem.get(path);
+      UFS = UnderFileSystem.get(path);
       if (mBackUpCurrentLog) {
         String folder = path.substring(0, path.lastIndexOf("/")) + "/completed";
         LOG.info("Backing up current log since image is not updated.");
-        ufs.mkdirs(folder, true);
-        ufs.rename(path, folder + "/" + (mCurrentLogNum ++) + ".editLog");
+        UFS.mkdirs(folder, true);
+        UFS.rename(path, folder + "/" + (mCurrentLogNum ++) + ".editLog");
         LOG.info("Renaming " + path + " to " + folder + "/" + (mCurrentLogNum ++) +
             ".editLog");
         mBackUpCurrentLog = false;
       }
-      OS = ufs.create(path);
-=======
-      UFS = UnderFileSystem.get(path);
       OS = UFS.create(path);
->>>>>>> bb86faf6
       DOS = new DataOutputStream(OS);
       LOG.info("Created file " + path);
       mFlushedTransactionId = transactionId;
       mTransactionId = transactionId;
     } else {
-<<<<<<< HEAD
       PATH = null;
-=======
       UFS = null;
->>>>>>> bb86faf6
       OS = null;
       DOS = null;
     }
@@ -247,16 +230,15 @@
     }
     close();
     LOG.info("Edit log max size reached, rotating edit log");
-    UnderFileSystem ufs = UnderFileSystem.get(path);
     String pathPrefix = path.substring(0, path.lastIndexOf("/")) + "/completed";
     try {
-      if (!ufs.exists(pathPrefix)) {
-        ufs.mkdirs(pathPrefix, true);
+      if (!UFS.exists(pathPrefix)) {
+        UFS.mkdirs(pathPrefix, true);
       }
       String newPath = pathPrefix + "/" + (mCurrentLogNum ++) + ".editLog";
-      ufs.rename(path, newPath);
+      UFS.rename(path, newPath);
       LOG.info("Renamed " + path + " to " + newPath);
-      OS = ufs.create(path);
+      OS = UFS.create(path);
       DOS = new DataOutputStream(OS);
       LOG.info("Created new log file " + path);
     } catch (IOException e) {
